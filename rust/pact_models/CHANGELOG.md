To generate the log, run `git log --pretty='* %h - %s (%an, %ad)' TAGNAME..HEAD .` replacing TAGNAME and HEAD as appropriate.

<<<<<<< HEAD
# 0.2.0-beta.1 - Support for plugins

* b77498c8 - chore: fix tests after updating plugin API (Ronald Holshausen, Fri Sep 3 16:48:18 2021 +1000)
* c0bdd359 - fix: PluginData configuration is optional (Ronald Holshausen, Thu Sep 2 15:37:01 2021 +1000)
* e8ae81b3 - refactor: matching req/res with plugins requires data from the pact and interaction (Ronald Holshausen, Thu Sep 2 11:57:50 2021 +1000)
* 474b803e - feat(V4): added nontEmpty and semver matchers (Ronald Holshausen, Tue Aug 31 11:58:18 2021 +1000)
* b9aa7ecb - feat(Plugins): allow plugins to override text/binary format of the interaction content (Ronald Holshausen, Mon Aug 30 10:48:04 2021 +1000)
* 7c8fae8b - chore: add additional tests for matching definition parser (Ronald Holshausen, Thu Aug 26 13:49:28 2021 +1000)
* 1a3c1959 - feat(plugins): moved the matching rule definition parser into the models crate (Ronald Holshausen, Wed Aug 25 17:31:17 2021 +1000)
* b40dab60 - feat(plugins): moved the matching rule definition parser into the models crate (Ronald Holshausen, Wed Aug 25 17:27:02 2021 +1000)
* c53dbd79 - bump version to 0.2.0-beta.1 (Ronald Holshausen, Mon Aug 23 13:04:02 2021 +1000)

# 0.2.0-beta.0 - Beta version supporting Pact plugins

* 72b9baaa - chore: update release script for beta versions (Ronald Holshausen, Mon Aug 23 12:57:49 2021 +1000)
* 0c5cede2 - chore: bump models crate to 0.2 (Ronald Holshausen, Mon Aug 23 12:56:14 2021 +1000)
* 75e13fd8 - Merge branch 'master' into feat/plugins (Ronald Holshausen, Mon Aug 23 10:33:45 2021 +1000)
* e3a2660f - chore: fix tests after updating test builders to be async (Ronald Holshausen, Fri Aug 20 12:41:10 2021 +1000)
* 779f099c - feat(plugins): Got generators from plugin working (Ronald Holshausen, Thu Aug 19 17:20:47 2021 +1000)
* 8c61ae96 - feat(plugins): Support plugins with the consumer DSL interaction/response (Ronald Holshausen, Thu Aug 19 15:24:04 2021 +1000)
* b75fea5d - Merge branch 'master' into feat/plugins (Ronald Holshausen, Wed Aug 18 12:27:41 2021 +1000)
* 5a235414 - feat(plugins): order the matching results as plugins mau return them in any order (Ronald Holshausen, Fri Aug 13 17:18:46 2021 +1000)
* 2662241e - feat(plugins): Call out to plugins when comparing content owned by the plugin during verification (Ronald Holshausen, Fri Aug 13 14:29:30 2021 +1000)
* bdfc6f02 - feat(plugins): Load required plugins when verifying a V4 pact (Ronald Holshausen, Wed Aug 11 14:23:54 2021 +1000)
=======
# 0.1.3 - Bugfix Release

* 46135a16 - chore: add verifier FFI functions for directory, URL and Pact broker sources (Ronald Holshausen, Tue Aug 24 10:14:46 2021 +1000)
* c2a9c5cc - bump version to 0.1.3 (Ronald Holshausen, Sun Aug 22 15:15:16 2021 +1000)
>>>>>>> 5bde2b4d

# 0.1.2 - upgrade nom to 7.0

* 21be6bce - chore: upgrade nom to 7.0 #128 (Ronald Holshausen, Sun Aug 22 11:56:33 2021 +1000)
* c274ca1a - fix: use the pacts for verification endpoint if the conusmer selectors are specified #133 (Ronald Holshausen, Sun Aug 22 11:51:22 2021 +1000)

# 0.1.1 - Bugfix Release

* 8bcd1c7e - fix: min/max type matchers must not apply the limits when cascading (Ronald Holshausen, Sun Aug 8 15:50:40 2021 +1000)
* cb1beb99 - feat(plugins): make NoopVariantMatcher public (Ronald Holshausen, Sat Aug 7 14:18:29 2021 +1000)
* 33b308d8 - feat(plugins): fix after merging PR (Ronald Holshausen, Thu Aug 5 12:43:58 2021 +1000)
* 4ca3e02b - Merge pull request #129 from mitre/docpath (Ronald Holshausen, Thu Aug 5 12:16:56 2021 +1000)
* 41e66b30 - feat(plugins): updated matching rules + generators to support working with plugins (Ronald Holshausen, Thu Aug 5 11:58:56 2021 +1000)
* 6124ed0b - refactor: Introduce DocPath struct for path expressions (Caleb Stepanian, Thu Jul 29 12:27:32 2021 -0400)

# 0.1.0 - Final Version

* 533c9e1f - chore: bump minor version of the Pact models crate (Ronald Holshausen, Fri Jul 23 13:15:32 2021 +1000)
* b37a4d02 - chore: add a prelude module to the models crate (Ronald Holshausen, Fri Jul 23 13:10:48 2021 +1000)
* 20f01695 - refactor: Make many JSON parsing functions fallible (Caleb Stepanian, Wed Jul 21 18:04:45 2021 -0400)
* 458fdd15 - refactor: Move path expression functions into path_exp module (Caleb Stepanian, Mon Jul 19 14:22:02 2021 -0400)
* 3dccf866 - refacfor: moved the pact structs to the models crate (Ronald Holshausen, Sun Jul 18 16:58:14 2021 +1000)
* e8046d84 - refactor: moved interaction structs to the models crate (Ronald Holshausen, Sun Jul 18 14:36:03 2021 +1000)
* 31873ee3 - feat: added validation of provider state JSON (Ronald Holshausen, Wed Jul 14 15:44:20 2021 +1000)

# 0.0.5 - Moved structs to models crate + bugfixes and enhancements

* e2151800 - feat: support generating UUIDs with different formats #121 (Ronald Holshausen, Sun Jul 11 12:36:23 2021 +1000)
* e2e10241 - refactor: moved Request and Response structs to the models crate (Ronald Holshausen, Wed Jul 7 18:09:36 2021 +1000)
* 2c3c6ac0 - refactor: moved the header, body and query functions to the model crate (Ronald Holshausen, Wed Jul 7 16:37:28 2021 +1000)
* 9e8b01d7 - refactor: move HttpPart struct to models crate (Ronald Holshausen, Wed Jul 7 15:59:34 2021 +1000)
* 10e8ef87 - refactor: moved http_utils to the models crate (Ronald Holshausen, Wed Jul 7 14:34:20 2021 +1000)
* 01ff9877 - refactor: moved matching rules and generators to models crate (Ronald Holshausen, Sun Jul 4 17:17:30 2021 +1000)
* 357b2390 - refactor: move path expressions to models crate (Ronald Holshausen, Sun Jul 4 15:31:36 2021 +1000)
* 80e3c4e7 - fix: retain the data type for simple expressions #116 (Ronald Holshausen, Sun Jul 4 13:02:43 2021 +1000)
* b1a4c8cb - fix: failing tests #116 (Ronald Holshausen, Sun Jul 4 11:28:20 2021 +1000)
* e21db699 - fix: Keep the original value when injecting from a provider state value so data type is retained #116 (Ronald Holshausen, Sat Jul 3 18:01:34 2021 +1000)
* 8b075d38 - fix: FFI function was exposing a struct from the models crate (Ronald Holshausen, Sun Jun 27 11:30:55 2021 +1000)
* c3c22ea8 - Revert "refactor: moved matching rules and generators to models crate (part 1)" (Ronald Holshausen, Wed Jun 23 14:37:46 2021 +1000)
* d3406650 - refactor: moved matching rules and generators to models crate (part 1) (Ronald Holshausen, Wed Jun 23 12:58:30 2021 +1000)
* 5babb21b - refactor: convert xml_utils to use anyhow::Result (Ronald Holshausen, Tue Jun 22 16:35:56 2021 +1000)
* 9b7ad27d - refactor: moved xml_utils to models crate (Ronald Holshausen, Tue Jun 22 16:30:06 2021 +1000)
* 193da2b9 - chore: fix compiler warnings (Ronald Holshausen, Tue Jun 22 16:06:16 2021 +1000)
* 4db98181 - refactor: move file_utils to the models crate (Ronald Holshausen, Tue Jun 22 16:06:02 2021 +1000)

# 0.0.4 - Refactor + Bugfixes

* 225fd3d8 - chore: upgrade nom to 6.2.0 to resolve lexical-core compiler error (Ronald Holshausen, Tue Jun 22 15:10:31 2021 +1000)
* c392caae - Revert "update changelog for release 0.0.4" (Ronald Holshausen, Tue Jun 22 15:08:36 2021 +1000)
* 6866204f - update changelog for release 0.0.4 (Ronald Holshausen, Tue Jun 22 15:07:17 2021 +1000)
* ed3ae59a - chore: fix for failing parse_era test on CI (Ronald Holshausen, Tue Jun 22 14:55:46 2021 +1000)
* bbc638be - feat(pact file verification): verify consumer and provider sections (Ronald Holshausen, Fri Jun 18 16:52:15 2021 +1000)
* a7c071bc - feat(pact-file-validation): implemented validation of the metadata section (Ronald Holshausen, Wed Jun 16 09:17:28 2021 +1000)
* 00b65dcf - chore: rename pact_file_verifier -> pact_cli (Ronald Holshausen, Mon Jun 14 14:08:24 2021 +1000)
* 6198538d - refactor: move time_utils to pact_models crate (Ronald Holshausen, Fri Jun 11 12:58:26 2021 +1000)
* 5c670814 - refactor: move expression_parser to pact_models crate (Ronald Holshausen, Fri Jun 11 10:51:51 2021 +1000)
* 457aa5fc - fix(V4): Status code matcher was not converted to JSON correctly (Ronald Holshausen, Sun Jun 6 12:53:37 2021 +1000)
* b0ac7141 - feat: support graphql as a JSON content type (Ronald Holshausen, Sat Jun 5 15:14:06 2021 +1000)
* a44cbbee - fix: verifier was returning a mismatch when the expected body is empty #113 (Ronald Holshausen, Sat Jun 5 15:07:22 2021 +1000)
* 4e328d93 - feat: implement verification for RequestResponsePact, Consumer, Provider (Ronald Holshausen, Thu Jun 3 16:59:23 2021 +1000)
* 2f678213 - feat: initial prototype of a pact file verifier (Ronald Holshausen, Thu Jun 3 14:56:16 2021 +1000)

# 0.0.3 - Moved provider state models

* a7b81af - chore: fix clippy violation (Ronald Holshausen, Sat May 29 17:29:06 2021 +1000)
* 7022625 - refactor: move provider state models to the pact models crate (Ronald Holshausen, Sat May 29 17:18:48 2021 +1000)
* ef37cb9 - refactor(V4): extract common message parts into a seperate struct (Ronald Holshausen, Sat May 29 16:38:38 2021 +1000)
* ebb11df - feat(V4): fixed test _ refactored types for match functions (Ronald Holshausen, Sat May 29 14:56:31 2021 +1000)
* 73a53b8 - feat(V4): add an HTTP status code matcher (Ronald Holshausen, Fri May 28 18:40:11 2021 +1000)
* 8e8075b - refactor: move some more structs to the models crate (Ronald Holshausen, Thu May 27 14:34:03 2021 +1000)

# 0.0.2 - FFI support

* 82711d6 - chore: use a feature to enable FFI representation in the core crates (Ronald Holshausen, Mon May 3 12:14:02 2021 +1000)
* 6af4d3f - feat: allow ffi bindings to set spec version (Matt Fellows, Sun May 2 22:41:41 2021 +1000)

# 0.0.1 - Refactor: moved content type and body code from pact_matching

* 5ea36db - refactor: move content handling functions to pact_models crate (Ronald Holshausen, Sun Apr 25 13:12:22 2021 +1000)
* d010630 - chore: cleanup deprecation and compiler warnings (Ronald Holshausen, Sun Apr 25 12:23:30 2021 +1000)
* 3dd610a - refactor: move structs and code dealing with bodies to a seperate package (Ronald Holshausen, Sun Apr 25 11:20:47 2021 +1000)
* a725ab1 - feat(V4): added synchronous request/response message formats (Ronald Holshausen, Sat Apr 24 16:05:12 2021 +1000)
* 4bcd94f - refactor: moved OptionalBody and content types to pact models crate (Ronald Holshausen, Thu Apr 22 14:01:56 2021 +1000)
* 80812d0 - refactor: move Consumer and Provider structs to models crate (Ronald Holshausen, Thu Apr 22 13:11:03 2021 +1000)
* 220fb5e - refactor: move the PactSpecification enum to the pact_models crate (Ronald Holshausen, Thu Apr 22 11:18:26 2021 +1000)
* 83d3d60 - chore: bump version to 0.0.1 (Ronald Holshausen, Thu Apr 22 10:52:04 2021 +1000)
* 9962e0e - chore: add required metadata fields to Cargo manifest (Ronald Holshausen, Thu Apr 22 10:45:14 2021 +1000)
* 34e7dcd - chore: add a pact models crate (Ronald Holshausen, Thu Apr 22 10:04:40 2021 +1000)

# 0.0.0 - First Release<|MERGE_RESOLUTION|>--- conflicted
+++ resolved
@@ -1,6 +1,10 @@
 To generate the log, run `git log --pretty='* %h - %s (%an, %ad)' TAGNAME..HEAD .` replacing TAGNAME and HEAD as appropriate.
 
-<<<<<<< HEAD
+# 0.1.3 - Bugfix Release
+
+* 46135a16 - chore: add verifier FFI functions for directory, URL and Pact broker sources (Ronald Holshausen, Tue Aug 24 10:14:46 2021 +1000)
+* c2a9c5cc - bump version to 0.1.3 (Ronald Holshausen, Sun Aug 22 15:15:16 2021 +1000)
+
 # 0.2.0-beta.1 - Support for plugins
 
 * b77498c8 - chore: fix tests after updating plugin API (Ronald Holshausen, Fri Sep 3 16:48:18 2021 +1000)
@@ -25,12 +29,6 @@
 * 5a235414 - feat(plugins): order the matching results as plugins mau return them in any order (Ronald Holshausen, Fri Aug 13 17:18:46 2021 +1000)
 * 2662241e - feat(plugins): Call out to plugins when comparing content owned by the plugin during verification (Ronald Holshausen, Fri Aug 13 14:29:30 2021 +1000)
 * bdfc6f02 - feat(plugins): Load required plugins when verifying a V4 pact (Ronald Holshausen, Wed Aug 11 14:23:54 2021 +1000)
-=======
-# 0.1.3 - Bugfix Release
-
-* 46135a16 - chore: add verifier FFI functions for directory, URL and Pact broker sources (Ronald Holshausen, Tue Aug 24 10:14:46 2021 +1000)
-* c2a9c5cc - bump version to 0.1.3 (Ronald Holshausen, Sun Aug 22 15:15:16 2021 +1000)
->>>>>>> 5bde2b4d
 
 # 0.1.2 - upgrade nom to 7.0
 
