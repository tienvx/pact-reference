<<<<<<< HEAD
FROM rust:1.54-alpine3.13

RUN apk --no-cache add bash musl-dev openssl-dev protoc
=======
FROM rust:1-alpine

RUN apk --no-cache add bash musl-dev openssl-dev shared-mime-info sudo
>>>>>>> 5bde2b4d
RUN rustup component add rustfmt

ENTRYPOINT ["/bin/bash"]<|MERGE_RESOLUTION|>--- conflicted
+++ resolved
@@ -1,12 +1,6 @@
-<<<<<<< HEAD
-FROM rust:1.54-alpine3.13
-
-RUN apk --no-cache add bash musl-dev openssl-dev protoc
-=======
 FROM rust:1-alpine
 
-RUN apk --no-cache add bash musl-dev openssl-dev shared-mime-info sudo
->>>>>>> 5bde2b4d
+RUN apk --no-cache add bash musl-dev openssl-dev shared-mime-info sudo protoc
 RUN rustup component add rustfmt
 
 ENTRYPOINT ["/bin/bash"]