--- conflicted
+++ resolved
@@ -1,12 +1,7 @@
 [package]
 name = "pact_consumer"
-<<<<<<< HEAD
 version = "0.3.0"
-authors = ["Ronald Holshausen <uglyog@gmail.com>"]
-=======
-version = "0.2.1"
 authors = ["Ronald Holshausen <uglyog@gmail.com>", "Eric Kidd <git@randomhacks.net>"]
->>>>>>> 801302f6
 description = "Pact-Rust module that provides support for writing consumer pact tests"
 documentation = "https://docs.rs/pact_consumer/0.3.0/pact_consumer/"
 homepage = "http://www.pact.io"
@@ -20,27 +15,15 @@
 
 [dependencies]
 libc = "0.2.9"
-<<<<<<< HEAD
-# pact_matching = "0.3.0"
-pact_matching = { path = "../pact_matching" }
-# pact_mock_server = "0.3.0"
-pact_mock_server = { path = "../pact_mock_server" }
-p-macro = "0.2.0"
-log = "0.3.5"
-maplit = "0.1.3"
-lazy_static = "0.1.15"
-itertools = "0.5.4"
-=======
-pact_matching = { version = "0.2.2", path = "../pact_matching" }
-pact_mock_server = { version = "0.2.2", path = "../pact_mock_server" }
+pact_matching = { version = "0.3.0", path = "../pact_matching" }
+pact_mock_server = { version = "0.3.0", path = "../pact_mock_server" }
 log = "0.3.5"
 maplit = "0.1.3"
 lazy_static = "0.1.15"
 regex = "0.1.56"
 serde_json = "1.0"
-itertools = "0.4.18"
+itertools = "0.5.4"
 url = "1.5.1"
->>>>>>> 801302f6
 uuid = { version = "0.2.2", features = ["v4"] }
 
 [dependencies.hyper]
