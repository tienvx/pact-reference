[package]
name = "pact_ffi"
version = "0.4.24"
authors = ["Ronald Holshausen <ronald.holshausen@gmail.com>", "Matt Fellows <matt.fellows@onegeek.com.au>", "Andrew Lilley Brinker <abrinker@mitre.org>", "Caleb Stepanian <cstepanian@mitre.org>"]
edition = "2021"
description = "Pact interface for foreign languages."
homepage = "https://www.pact.io"
repository = "https://github.com/pact-foundation/pact-reference/blob/master/rust/pact_ffi"
readme = "README.md"
keywords = ["testing", "pact", "cdc", "mockserver", "ffi"]
license = "MIT"
exclude = [
    "*.iml"
]

[dependencies]
ansi_term = "0.12.1"
anyhow = "1.0.86"
bytes = "1.7.1"
chrono = "0.4.38"
chrono-tz = "0.9.0"
clap = "2.34.0"
either = "1.13.0"
env_logger = "0.11.5"
futures = "0.3.30"
itertools = "0.13.0"
lazy_static = "1.5.0"
libc = "0.2.158"
log = "0.4.22"
maplit = "1.0.2"
multipart = { version = "0.18.0", default-features = false, features = ["client", "mock"] }
onig = { version = "6.4.0", default-features = false }
<<<<<<< HEAD
pact_matching = { version = "~2.0.0-beta", path = "../pact_matching" }
pact_mock_server = { version = "~1.2.9" }
pact_models = { version = "~1.2.2" }
pact-plugin-driver = { version = "~0.7.0" }
pact_verifier = { version = "~1.2.3", path = "../pact_verifier" }
=======
pact_matching = { version = "~1.2.7", path = "../pact_matching" }
pact_mock_server = { version = "~1.2.10" }
pact_models = { version = "~1.2.4" }
pact-plugin-driver = { version = "~0.7.1" }
pact_verifier = { version = "~1.2.4", path = "../pact_verifier" }
>>>>>>> f5ddf3d3
panic-message = "0.3.0"
rand = "0.8.5"
rand_regex = "0.15.1"
regex = "1.10.6"
regex-syntax = "0.6.29"
serde = { version = "1.0.209", features = ["derive"] }
serde_json = "1.0.127"
sxd-document = "0.3.2"
thiserror = "1.0.63"
tokio = { version = "1.40.0", features = ["full"] }
tokio-rustls = "0.24.1"
tracing = "0.1.40" # This needs to be the same version across all the libs (i.e. plugin driver)
tracing-core = "0.1.32"  # This needs to be the same version across all the pact libs (i.e. plugin driver)
tracing-log = "0.2.0"
tracing-subscriber = { version = "0.3.18", features = ["env-filter", "tracing-log"] }
uuid = { version = "1.10.0", features = ["v4"] }
zeroize = "1.8.1"

[dev-dependencies]
expectest = "0.12.0"
reqwest = { version = "0.12.7", default-features = false, features = ["rustls-tls-native-roots", "blocking", "json"] }
quickcheck = "1.0.3"
test-log = "0.2.16"
tempfile = "3.12.0"
home = "0.5.9"
pretty_assertions = "1.4.0"
rstest = "0.22.0"

[lib]
crate-type = ["cdylib", "staticlib", "rlib"]

[build-dependencies]
os_info = { version = "3.8.2", default-features = false }<|MERGE_RESOLUTION|>--- conflicted
+++ resolved
@@ -30,19 +30,11 @@
 maplit = "1.0.2"
 multipart = { version = "0.18.0", default-features = false, features = ["client", "mock"] }
 onig = { version = "6.4.0", default-features = false }
-<<<<<<< HEAD
 pact_matching = { version = "~2.0.0-beta", path = "../pact_matching" }
-pact_mock_server = { version = "~1.2.9" }
-pact_models = { version = "~1.2.2" }
-pact-plugin-driver = { version = "~0.7.0" }
-pact_verifier = { version = "~1.2.3", path = "../pact_verifier" }
-=======
-pact_matching = { version = "~1.2.7", path = "../pact_matching" }
 pact_mock_server = { version = "~1.2.10" }
 pact_models = { version = "~1.2.4" }
 pact-plugin-driver = { version = "~0.7.1" }
 pact_verifier = { version = "~1.2.4", path = "../pact_verifier" }
->>>>>>> f5ddf3d3
 panic-message = "0.3.0"
 rand = "0.8.5"
 rand_regex = "0.15.1"
