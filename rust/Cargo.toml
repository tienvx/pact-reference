[workspace]
members = [
    "pact_*"
]
exclude = [
    "pact_mock_server",
    "pact_mock_server_cli"
]
resolver = "2"

[patch.crates-io]
# Waiting on the next release of Onig crate
onig = { git = "https://github.com/rust-onig/rust-onig", default-features = false, rev = "76bc1d29651bd17c7d5ecea9266bd2e0e83cb2e0" }
<<<<<<< HEAD
# FFI Inmemory sink uses the global static `LOG_BUFFER` in the pact_matching crate. This is required to be the same
# version across all crates (i.e. mock server crate).
pact_matching = { version = "~2.0.0-beta", path = "./pact_matching" }
=======
# This needs to be the same version across all the libs (i.e. Pact FFI and plugin driver)
tracing = { git = "https://github.com/tokio-rs/tracing.git", tag = "tracing-subscriber-0.3.19" }
tracing-core = { git = "https://github.com/tokio-rs/tracing.git", tag = "tracing-subscriber-0.3.19" }
tracing-subscriber = { git = "https://github.com/tokio-rs/tracing.git", tag = "tracing-subscriber-0.3.19" }
# FFI Inmemory sink uses the global static `LOG_BUFFER` in the pact_matching crate. This is required to be the same
# version across all crates (i.e. mock server crate).
pact_matching = { version = "~1.2.8", path = "./pact_matching" }
>>>>>>> 283fcb12
# Issue 389 - Pull change into other crates
pact_models = { version = "~1.2.6", path = "./pact_models" }

[profile.release]
strip = true
opt-level = "z"
codegen-units = 1<|MERGE_RESOLUTION|>--- conflicted
+++ resolved
@@ -11,19 +11,9 @@
 [patch.crates-io]
 # Waiting on the next release of Onig crate
 onig = { git = "https://github.com/rust-onig/rust-onig", default-features = false, rev = "76bc1d29651bd17c7d5ecea9266bd2e0e83cb2e0" }
-<<<<<<< HEAD
 # FFI Inmemory sink uses the global static `LOG_BUFFER` in the pact_matching crate. This is required to be the same
 # version across all crates (i.e. mock server crate).
 pact_matching = { version = "~2.0.0-beta", path = "./pact_matching" }
-=======
-# This needs to be the same version across all the libs (i.e. Pact FFI and plugin driver)
-tracing = { git = "https://github.com/tokio-rs/tracing.git", tag = "tracing-subscriber-0.3.19" }
-tracing-core = { git = "https://github.com/tokio-rs/tracing.git", tag = "tracing-subscriber-0.3.19" }
-tracing-subscriber = { git = "https://github.com/tokio-rs/tracing.git", tag = "tracing-subscriber-0.3.19" }
-# FFI Inmemory sink uses the global static `LOG_BUFFER` in the pact_matching crate. This is required to be the same
-# version across all crates (i.e. mock server crate).
-pact_matching = { version = "~1.2.8", path = "./pact_matching" }
->>>>>>> 283fcb12
 # Issue 389 - Pull change into other crates
 pact_models = { version = "~1.2.6", path = "./pact_models" }
 
