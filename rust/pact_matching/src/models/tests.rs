use super::*;
use super::{body_from_json, headers_from_json};
use models::matchingrules::{MatchingRule, matchers_from_json};
use std::collections::HashMap;
use std::collections::hash_map::DefaultHasher;
use std::fs::{self, File};
use std::io;
use std::env;
use expectest::prelude::*;
use rand;
use std::hash::{Hash, Hasher};
use super::provider_states::*;
use super::matchingrules::*;

#[test]
fn request_from_json_defaults_to_get() {
    let request_json : serde_json::Value = serde_json::from_str(r#"
      {
          "path": "/",
          "query": "",
          "headers": {}
      }
     "#).unwrap();
    let request = Request::from_json(&request_json, &PactSpecification::V1);
    expect!(request.method).to(be_equal_to("GET"));
}

#[test]
fn request_from_json_defaults_to_root_for_path() {
    let request_json : serde_json::Value = serde_json::from_str(r#"
      {
          "method": "PUT",
          "query": "",
          "headers": {}
      }
     "#).unwrap();
    println!("request_json: {}", request_json);
    let request = Request::from_json(&request_json, &PactSpecification::V1_1);
    assert_eq!(request.path, "/".to_string());
}

#[test]
fn response_from_json_defaults_to_status_200() {
    let response_json : serde_json::Value = serde_json::from_str(r#"
      {
          "headers": {}
      }
     "#).unwrap();
    let response = Response::from_json(&response_json, &PactSpecification::V1_1);
    assert_eq!(response.status, 200);
}

#[test]
fn parse_query_string_test() {
    let query = "a=b&c=d".to_string();
    let mut expected = HashMap::new();
    expected.insert("a".to_string(), vec!["b".to_string()]);
    expected.insert("c".to_string(), vec!["d".to_string()]);
    let result = parse_query_string(&query);
    assert_eq!(result, Some(expected));
}

#[test]
fn parse_query_string_handles_empty_string() {
    let query = "".to_string();
    let expected = None;
    let result = parse_query_string(&query);
    assert_eq!(result, expected);
}

#[test]
fn parse_query_string_handles_missing_values() {
    let query = "a=&c=d".to_string();
    let mut expected = HashMap::new();
    expected.insert("a".to_string(), vec!["".to_string()]);
    expected.insert("c".to_string(), vec!["d".to_string()]);
    let result = parse_query_string(&query);
    assert_eq!(result, Some(expected));
}

#[test]
fn parse_query_string_handles_equals_in_values() {
    let query = "a=b&c=d=e=f".to_string();
    let mut expected = HashMap::new();
    expected.insert("a".to_string(), vec!["b".to_string()]);
    expected.insert("c".to_string(), vec!["d=e=f".to_string()]);
    let result = parse_query_string(&query);
    assert_eq!(result, Some(expected));
}

#[test]
fn parse_query_string_decodes_values() {
    let query = "a=a%20b%20c".to_string();
    let mut expected = HashMap::new();
    expected.insert("a".to_string(), vec!["a b c".to_string()]);
    let result = parse_query_string(&query);
    assert_eq!(result, Some(expected));
}

#[test]
#[ignore]
fn quickcheck_parse_query_string() {
    use quickcheck::{TestResult, quickcheck};
    use super::decode_query;
    use itertools::Itertools;
    fn prop(s: String) -> TestResult {
        if s.chars().all(|c| c.is_alphanumeric() || c == '+' || c == '&' || c == '%') {
            let result = match parse_query_string(&s) {
                Some(map) => {
                    if map.len() == 1 && !s.contains("=") {
                        *map.keys().next().unwrap() == decode_query(&s)
                    } else {
                        let reconstructed_query = map.iter().map(|(k, v)| {
                            v.iter().map(|qv| format!("{}={}", k, qv)).join("&")
                        }).join("&");
                        let r = decode_query(&s) == reconstructed_query;
                        if !r {
                            p!(reconstructed_query);
                            p!(decode_query(&s) == reconstructed_query);
                        }
                        r
                    }
                },
                None => s.is_empty()
            };

            if !result {
                p!(s);
                p!(decode_query(&s));
            }
            TestResult::from_bool(result)
        } else {
            TestResult::discard()
        }
    }
    quickcheck(prop as fn(_) -> _);
}

#[test]
fn request_mimetype_is_based_on_the_content_type_header() {
    let request = Request { method: s!("GET"), path: s!("/"), query: None, headers: None,
        body: OptionalBody::Missing, matching_rules: matchingrules!{} };
    expect!(request.content_type()).to(be_equal_to("text/plain"));
    expect!(Request {
        headers: Some(hashmap!{ s!("Content-Type") => s!("text/html") }), .. request.clone() }.content_type())
        .to(be_equal_to("text/html"));
    expect!(Request {
        headers: Some(hashmap!{ s!("Content-Type") => s!("application/json; charset=UTF-8") }), .. request.clone() }.content_type())
        .to(be_equal_to("application/json"));
    expect!(Request {
        headers: Some(hashmap!{ s!("Content-Type") => s!("application/json") }), .. request.clone() }.content_type())
        .to(be_equal_to("application/json"));
    expect!(Request {
        headers: Some(hashmap!{ s!("CONTENT-TYPE") => s!("application/json ; charset=UTF-8") }), .. request.clone() }.content_type())
        .to(be_equal_to("application/json"));
    expect!(Request {
        body: OptionalBody::Present("{\"json\": true}".into()), .. request.clone() }.content_type())
        .to(be_equal_to("application/json"));
    expect!(Request {
        body: OptionalBody::Present("{}".into()), .. request.clone() }.content_type())
        .to(be_equal_to("application/json"));
    expect!(Request {
        body: OptionalBody::Present("[]".into()), .. request.clone() }.content_type())
        .to(be_equal_to("application/json"));
    expect!(Request {
        body: OptionalBody::Present("[1,2,3]".into()), .. request.clone() }.content_type())
        .to(be_equal_to("application/json"));
    expect!(Request {
        body: OptionalBody::Present("\"string\"".into()), .. request.clone() }.content_type())
        .to(be_equal_to("application/json"));
    expect!(Request {
        body: OptionalBody::Present("<?xml version=\"1.0\" encoding=\"UTF-8\"?>\n<json>false</json>".into()), .. request.clone() }.content_type())
        .to(be_equal_to("application/xml"));
    expect!(Request {
        body: OptionalBody::Present("<json>false</json>".into()), .. request.clone() }.content_type())
        .to(be_equal_to("application/xml"));
    expect!(Request {
        body: OptionalBody::Present("this is not json".into()), .. request.clone() }.content_type())
        .to(be_equal_to("text/plain"));
    expect!(Request {
        body: OptionalBody::Present("<html><body>this is also not json</body></html>".into()), .. request.clone() }.content_type())
        .to(be_equal_to("text/html"));
}

#[test]
fn content_type_enum_test() {
    let request = Request { method: s!("GET"), path: s!("/"), query: None, headers: None,
        body: OptionalBody::Missing, matching_rules: matchingrules!{} };
    expect!(request.content_type_enum()).to(be_equal_to(DetectedContentType::Text));
    expect!(Request {
        headers: Some(hashmap!{ s!("Content-Type") => s!("text/html") }), .. request.clone() }.content_type_enum())
        .to(be_equal_to(DetectedContentType::Text));
    expect!(Request {
        headers: Some(hashmap!{ s!("Content-Type") => s!("application/json") }), .. request.clone() }.content_type_enum())
        .to(be_equal_to(DetectedContentType::Json));
    expect!(Request {
        headers: Some(hashmap!{ s!("Content-Type") => s!("application/hal+json") }), .. request.clone() }.content_type_enum())
        .to(be_equal_to(DetectedContentType::Json));
    expect!(Request {
        headers: Some(hashmap!{ s!("CONTENT-TYPE") => s!("application/json-rpc") }), .. request.clone() }.content_type_enum())
        .to(be_equal_to(DetectedContentType::Json));
    expect!(Request {
        headers: Some(hashmap!{ s!("CONTENT-TYPE") => s!("application/xml") }), .. request.clone() }.content_type_enum())
        .to(be_equal_to(DetectedContentType::Xml));
    expect!(Request {
        headers: Some(hashmap!{ s!("CONTENT-TYPE") => s!("application/stuff+xml") }), .. request.clone() }.content_type_enum())
        .to(be_equal_to(DetectedContentType::Xml));
}

#[test]
fn loading_interaction_from_json() {
    let interaction_json = r#"{
        "description": "String",
        "providerState": "provider state"
    }"#;
    let interaction = Interaction::from_json(0, &serde_json::from_str({interaction_json}).unwrap(), &PactSpecification::V1_1);
    expect!(interaction.description).to(be_equal_to("String"));
    expect!(interaction.provider_states).to(be_equal_to(vec![
        ProviderState { name: s!("provider state"), params: hashmap!{} } ]));
}

#[test]
fn defaults_to_number_if_no_description() {
    let interaction_json = r#"{
        "providerState": "provider state"
    }"#;
    let interaction = Interaction::from_json(0, &serde_json::from_str({interaction_json}).unwrap(), &PactSpecification::V1_1);
    expect!(interaction.description).to(be_equal_to("Interaction 0"));
    expect!(interaction.provider_states).to(be_equal_to(vec![
        ProviderState { name: s!("provider state"), params: hashmap!{} } ]));
}

#[test]
fn defaults_to_empty_if_no_provider_state() {
    let interaction_json = r#"{
    }"#;
    let interaction = Interaction::from_json(0, &serde_json::from_str({interaction_json}).unwrap(), &PactSpecification::V1);
    expect!(interaction.provider_states.iter()).to(be_empty());
}

#[test]
fn defaults_to_none_if_provider_state_null() {
    let interaction_json = r#"{
        "providerState": null
    }"#;
    let interaction = Interaction::from_json(0, &serde_json::from_str({interaction_json}).unwrap(), &PactSpecification::V1);
    expect!(interaction.provider_states.iter()).to(be_empty());
}

#[test]
fn load_empty_pact() {
    let pact_json = r#"{}"#;
    let pact = Pact::from_json(&s!(""), &serde_json::from_str(pact_json).unwrap());
    expect!(pact.provider.name).to(be_equal_to("provider"));
    expect!(pact.consumer.name).to(be_equal_to("consumer"));
    expect!(pact.interactions.iter()).to(have_count(0));
    expect!(pact.metadata.iter()).to(have_count(0));
    expect!(pact.specification_version).to(be_equal_to(PactSpecification::V3));
}

#[test]
fn missing_metadata() {
    let pact_json = r#"{}"#;
    let pact = Pact::from_json(&s!(""), &serde_json::from_str(pact_json).unwrap());
    expect!(pact.specification_version).to(be_equal_to(PactSpecification::V3));
}

#[test]
fn missing_spec_version() {
    let pact_json = r#"{
        "metadata" : {
        }
    }"#;
    let pact = Pact::from_json(&s!(""), &serde_json::from_str(pact_json).unwrap());
    expect!(pact.specification_version).to(be_equal_to(PactSpecification::V3));
}

#[test]
fn missing_version_in_spec_version() {
    let pact_json = r#"{
        "metadata" : {
            "pact-specification": {

            }
        }
    }"#;
    let pact = Pact::from_json(&s!(""), &serde_json::from_str(pact_json).unwrap());
    expect!(pact.specification_version).to(be_equal_to(PactSpecification::V3));
}

#[test]
fn empty_version_in_spec_version() {
    let pact_json = r#"{
        "metadata" : {
            "pact-specification": {
                "version": ""
            }
        }
    }"#;
    let pact = Pact::from_json(&s!(""), &serde_json::from_str(pact_json).unwrap());
    expect!(pact.specification_version).to(be_equal_to(PactSpecification::Unknown));
}

#[test]
fn correct_version_in_spec_version() {
    let pact_json = r#"{
        "metadata" : {
            "pact-specification": {
                "version": "1.0.0"
            }
        }
    }"#;
    let pact = Pact::from_json(&s!(""), &serde_json::from_str(pact_json).unwrap());
    expect!(pact.specification_version).to(be_equal_to(PactSpecification::V1));
}

#[test]
fn invalid_version_in_spec_version() {
    let pact_json = r#"{
        "metadata" : {
            "pact-specification": {
                "version": "znjclkazjs"
            }
        }
    }"#;
    let pact = Pact::from_json(&s!(""), &serde_json::from_str(pact_json).unwrap());
    expect!(pact.specification_version).to(be_equal_to(PactSpecification::Unknown));
}


#[test]
fn load_basic_pact() {
    let pact_json = r#"
    {
        "provider": {
            "name": "Alice Service"
        },
        "consumer": {
            "name": "Consumer"
        },
        "interactions": [
          {
              "description": "a retrieve Mallory request",
              "request": {
                "method": "GET",
                "path": "/mallory",
                "query": "name=ron&status=good"
              },
              "response": {
                "status": 200,
                "headers": {
                  "Content-Type": "text/html"
                },
                "body": "\"That is some good Mallory.\""
              }
          }
        ]
    }
    "#;
    let pact = Pact::from_json(&s!(""), &serde_json::from_str(pact_json).unwrap());
    expect!(&pact.provider.name).to(be_equal_to("Alice Service"));
    expect!(&pact.consumer.name).to(be_equal_to("Consumer"));
    expect!(pact.interactions.iter()).to(have_count(1));
    let interaction = pact.interactions[0].clone();
    expect!(interaction.description).to(be_equal_to("a retrieve Mallory request"));
    expect!(interaction.provider_states.iter()).to(be_empty());
    expect!(interaction.request).to(be_equal_to(Request {
        method: s!("GET"),
        path: s!("/mallory"),
        query: Some(hashmap!{ s!("name") => vec![s!("ron")], s!("status") => vec![s!("good")] }),
        headers: None,
        body: OptionalBody::Missing,
        matching_rules: matchingrules!{}
    }));
    expect!(interaction.response).to(be_equal_to(Response {
        status: 200,
        headers: Some(hashmap!{ s!("Content-Type") => s!("text/html") }),
        body: OptionalBody::Present("\"That is some good Mallory.\"".into()),
        matching_rules: matchingrules!{}
    }));
    expect!(pact.specification_version).to(be_equal_to(PactSpecification::V3));
    expect!(pact.metadata.iter()).to(have_count(0));
}

#[test]
fn load_pact() {
    let pact_json = r#"
    {
      "provider" : {
        "name" : "test_provider"
      },
      "consumer" : {
        "name" : "test_consumer"
      },
      "interactions" : [ {
        "providerState" : "test state",
        "description" : "test interaction",
        "request" : {
          "method" : "GET",
          "path" : "/",
          "headers" : {
            "testreqheader" : "testreqheadervalue"
          },
          "query" : "q=p&q=p2&r=s",
          "body" : {
            "test" : true
          }
        },
        "response" : {
          "status" : 200,
          "headers" : {
            "testreqheader" : "testreqheaderval"
          },
          "body" : {
            "responsetest" : true
          }
        }
      } ],
      "metadata" : {
        "pact-specification" : {
          "version" : "1.0.0"
        },
        "pact-jvm" : {
          "version" : ""
        }
      }
    }
    "#;
    let pact = Pact::from_json(&s!(""), &serde_json::from_str(pact_json).unwrap());
    expect!(&pact.provider.name).to(be_equal_to("test_provider"));
    expect!(&pact.consumer.name).to(be_equal_to("test_consumer"));
    expect!(pact.metadata.iter()).to(have_count(2));
    expect!(&pact.metadata["pact-specification"]["version"]).to(be_equal_to("1.0.0"));
    expect!(pact.specification_version).to(be_equal_to(PactSpecification::V1));
    expect!(pact.interactions.iter()).to(have_count(1));
    let interaction = pact.interactions[0].clone();
    expect!(interaction.description).to(be_equal_to("test interaction"));
    expect!(interaction.provider_states).to(be_equal_to(vec![
        ProviderState { name: s!("test state"), params: hashmap!{} } ]));
    expect!(interaction.request).to(be_equal_to(Request {
        method: s!("GET"),
        path: s!("/"),
        query: Some(hashmap!{ s!("q") => vec![s!("p"), s!("p2")], s!("r") => vec![s!("s")] }),
        headers: Some(hashmap!{ s!("testreqheader") => s!("testreqheadervalue") }),
        body: OptionalBody::Present(s!("{\"test\":true}")),
        matching_rules: matchingrules!{}
    }));
    expect!(interaction.response).to(be_equal_to(Response {
        status: 200,
        headers: Some(hashmap!{ s!("testreqheader") => s!("testreqheaderval") }),
        body: OptionalBody::Present(s!("{\"responsetest\":true}")),
        matching_rules: matchingrules!{}
    }));
}

#[test]
fn load_v3_pact() {
    let pact_json = r#"
    {
      "provider" : {
        "name" : "test_provider"
      },
      "consumer" : {
        "name" : "test_consumer"
      },
      "interactions" : [ {
        "providerState" : "test state",
        "description" : "test interaction",
        "request" : {
          "method" : "GET",
          "path" : "/",
          "headers" : {
            "testreqheader" : "testreqheadervalue"
          },
          "query" : {
              "q": ["p", "p2"],
              "r": ["s"]
          },
          "body" : {
            "test" : true
          }
        },
        "response" : {
          "status" : 200,
          "headers" : {
            "testreqheader" : "testreqheaderval"
          },
          "body" : {
            "responsetest" : true
          }
        }
      } ],
      "metadata" : {
        "pact-specification" : {
          "version" : "3.0.0"
        },
        "pact-jvm" : {
          "version" : ""
        }
      }
    }
    "#;
    let pact = Pact::from_json(&s!(""), &serde_json::from_str(pact_json).unwrap());
    expect!(&pact.provider.name).to(be_equal_to("test_provider"));
    expect!(&pact.consumer.name).to(be_equal_to("test_consumer"));
    expect!(pact.metadata.iter()).to(have_count(2));
    expect!(&pact.metadata["pact-specification"]["version"]).to(be_equal_to("3.0.0"));
    expect!(pact.specification_version).to(be_equal_to(PactSpecification::V3));
    expect!(pact.interactions.iter()).to(have_count(1));
    let interaction = pact.interactions[0].clone();
    expect!(interaction.description).to(be_equal_to("test interaction"));
    expect!(interaction.provider_states).to(be_equal_to(vec![
        ProviderState { name: s!("test state"), params: hashmap!{} } ]));
    expect!(interaction.request).to(be_equal_to(Request {
        method: s!("GET"),
        path: s!("/"),
        query: Some(hashmap!{ s!("q") => vec![s!("p"), s!("p2")], s!("r") => vec![s!("s")] }),
        headers: Some(hashmap!{ s!("testreqheader") => s!("testreqheadervalue") }),
        body: OptionalBody::Present("{\"test\":true}".into()),
        matching_rules: matchingrules!{}
    }));
    expect!(interaction.response).to(be_equal_to(Response {
        status: 200,
        headers: Some(hashmap!{ s!("testreqheader") => s!("testreqheaderval") }),
        body: OptionalBody::Present("{\"responsetest\":true}".into()),
        matching_rules: matchingrules!{}
    }));
}

#[test]
fn load_pact_encoded_query_string() {
    let pact_json = r#"
    {
      "provider" : {
        "name" : "test_provider"
      },
      "consumer" : {
        "name" : "test_consumer"
      },
      "interactions" : [ {
        "providerState" : "test state",
        "description" : "test interaction",
        "request" : {
          "method" : "GET",
          "path" : "/",
          "headers" : {
            "testreqheader" : "testreqheadervalue"
          },
          "query" : "datetime=2011-12-03T10%3A15%3A30%2B01%3A00&description=hello+world%21",
          "body" : {
            "test" : true
          }
        },
        "response" : {
          "status" : 200,
          "headers" : {
            "testreqheader" : "testreqheaderval"
          },
          "body" : {
            "responsetest" : true
          }
        }
      } ],
      "metadata" : {
        "pact-specification" : {
          "version" : "2.0.0"
        },
        "pact-jvm" : {
          "version" : ""
        }
      }
    }
    "#;
    let pact = Pact::from_json(&s!(""), &serde_json::from_str(pact_json).unwrap());
    expect!(pact.interactions.iter()).to(have_count(1));
    let interaction = pact.interactions[0].clone();
    expect!(interaction.request).to(be_equal_to(Request {
        method: s!("GET"),
        path: s!("/"),
        query: Some(hashmap!{ s!("datetime") => vec![s!("2011-12-03T10:15:30+01:00")],
            s!("description") => vec![s!("hello world!")] }),
        headers: Some(hashmap!{ s!("testreqheader") => s!("testreqheadervalue") }),
        body: OptionalBody::Present("{\"test\":true}".into()),
        matching_rules: matchingrules!{}
    }));
}

#[test]
fn load_pact_converts_methods_to_uppercase() {
    let pact_json = r#"
    {
      "interactions" : [ {
        "description" : "test interaction",
        "request" : {
          "method" : "get"
        },
        "response" : {
          "status" : 200
        }
      } ],
      "metadata" : {}
    }
    "#;
    let pact = Pact::from_json(&s!(""), &serde_json::from_str(pact_json).unwrap());
    expect!(pact.interactions.iter()).to(have_count(1));
    let interaction = pact.interactions[0].clone();
    expect!(interaction.request).to(be_equal_to(Request {
        method: s!("GET"),
        path: s!("/"),
        query: None,
        headers: None,
        body: OptionalBody::Missing,
        matching_rules: matchingrules!{}
    }));
}

#[test]
fn request_to_json_with_defaults() {
    let request = Request::default_request();
    expect!(request.to_json(&PactSpecification::V3).to_string()).to(
        be_equal_to("{\"method\":\"GET\",\"path\":\"/\"}"));
}

#[test]
fn request_to_json_converts_methods_to_upper_case() {
    let request = Request { method: s!("post"), .. Request::default_request() };
    expect!(request.to_json(&PactSpecification::V3).to_string()).to(be_equal_to("{\"method\":\"POST\",\"path\":\"/\"}"));
}

#[test]
fn request_to_json_with_a_query() {
    let request = Request { query: Some(hashmap!{
        s!("a") => vec![s!("1"), s!("2")],
        s!("b") => vec![s!("3")]
    }), .. Request::default_request() };
    expect!(request.to_json(&PactSpecification::V2).to_string()).to(
        be_equal_to(r#"{"method":"GET","path":"/","query":"a=1&a=2&b=3"}"#)
    );
}

#[test]
fn request_to_json_with_a_query_must_encode_the_query() {
    let request = Request { query: Some(hashmap!{
        s!("datetime") => vec![s!("2011-12-03T10:15:30+01:00")],
        s!("description") => vec![s!("hello world!")] }), .. Request::default_request() };
    expect!(request.to_json(&PactSpecification::V2).to_string()).to(
        be_equal_to(r#"{"method":"GET","path":"/","query":"datetime=2011-12-03T10%3a15%3a30%2b01%3a00&description=hello+world%21"}"#)
    );
}

#[test]
fn request_to_json_with_a_query_must_encode_the_query_with_utf8_chars() {
    let request = Request { query: Some(hashmap!{
        s!("a") => vec![s!("b=c&d❤")]
    }), .. Request::default_request() };
    expect!(request.to_json(&PactSpecification::V2).to_string()).to(
        be_equal_to(r#"{"method":"GET","path":"/","query":"a=b%3dc%26d%27%64"}"#)
    );
}

#[test]
fn request_to_json_with_a_query_v3() {
    let request = Request { query: Some(hashmap!{
        s!("a") => vec![s!("1"), s!("2")],
        s!("b") => vec![s!("3")]
    }), .. Request::default_request() };
    expect!(request.to_json(&PactSpecification::V3).to_string()).to(
        be_equal_to(r#"{"method":"GET","path":"/","query":{"a":["1","2"],"b":["3"]}}"#)
    );
}

#[test]
fn request_to_json_with_a_query_v3_must_not_encode_the_query() {
    let request = Request { query: Some(hashmap!{
        s!("datetime") => vec![s!("2011-12-03T10:15:30+01:00")],
        s!("description") => vec![s!("hello world!")] }), .. Request::default_request() };
    expect!(request.to_json(&PactSpecification::V3).to_string()).to(
        be_equal_to(r#"{"method":"GET","path":"/","query":{"datetime":["2011-12-03T10:15:30+01:00"],"description":["hello world!"]}}"#)
    );
}

#[test]
fn request_to_json_with_a_query_v3_must_not_encode_the_query_with_utf8_chars() {
    let request = Request { query: Some(hashmap!{
        s!("a") => vec![s!("b=c&d❤")]
    }), .. Request::default_request() };
    expect!(request.to_json(&PactSpecification::V3).to_string()).to(
        be_equal_to(r#"{"method":"GET","path":"/","query":{"a":["b=c&d❤"]}}"#)
    );
}

#[test]
fn request_to_json_with_headers() {
    let request = Request { headers: Some(hashmap!{
        s!("HEADERA") => s!("VALUEA"),
        s!("HEADERB") => s!("VALUEB1, VALUEB2")
    }), .. Request::default_request() };
    expect!(request.to_json(&PactSpecification::V3).to_string()).to(
        be_equal_to(r#"{"headers":{"HEADERA":"VALUEA","HEADERB":"VALUEB1, VALUEB2"},"method":"GET","path":"/"}"#)
    );
}

#[test]
fn request_to_json_with_json_body() {
    let request = Request { headers: Some(hashmap!{
        s!("Content-Type") => s!("application/json")
<<<<<<< HEAD
    }), body: OptionalBody::Present(s!(r#"{"key": "value"}"#)), .. Request::default_request() };
    expect!(request.to_json(&PactSpecification::V3).to_string()).to(
=======
    }), body: OptionalBody::Present(r#"{"key": "value"}"#.into()), .. Request::default_request() };
    expect!(request.to_json().to_string()).to(
>>>>>>> 5c05f18f
        be_equal_to(r#"{"body":{"key":"value"},"headers":{"Content-Type":"application/json"},"method":"GET","path":"/"}"#)
    );
}


#[test]
fn request_to_json_with_non_json_body() {
    let request = Request { headers: Some(hashmap!{ s!("Content-Type") => s!("text/plain") }),
<<<<<<< HEAD
        body: OptionalBody::Present(s!("This is some text")), .. Request::default_request() };
    expect!(request.to_json(&PactSpecification::V3).to_string()).to(
=======
        body: OptionalBody::Present("This is some text".into()), .. Request::default_request() };
    expect!(request.to_json().to_string()).to(
>>>>>>> 5c05f18f
        be_equal_to(r#"{"body":"This is some text","headers":{"Content-Type":"text/plain"},"method":"GET","path":"/"}"#)
    );
}

#[test]
fn request_to_json_with_empty_body() {
    let request = Request { body: OptionalBody::Empty, .. Request::default_request() };
    expect!(request.to_json(&PactSpecification::V3).to_string()).to(
        be_equal_to(r#"{"body":"","method":"GET","path":"/"}"#)
    );
}

#[test]
fn request_to_json_with_null_body() {
    let request = Request { body: OptionalBody::Null, .. Request::default_request() };
    expect!(request.to_json(&PactSpecification::V3).to_string()).to(
        be_equal_to(r#"{"body":null,"method":"GET","path":"/"}"#)
    );
}

#[test]
fn response_to_json_with_defaults() {
    let response = Response::default_response();
    expect!(response.to_json(&PactSpecification::V3).to_string()).to(be_equal_to("{\"status\":200}"));
}

#[test]
fn response_to_json_with_headers() {
    let response = Response { headers: Some(hashmap!{
        s!("HEADERA") => s!("VALUEA"),
        s!("HEADERB") => s!("VALUEB1, VALUEB2")
    }), .. Response::default_response() };
    expect!(response.to_json(&PactSpecification::V3).to_string()).to(
        be_equal_to(r#"{"headers":{"HEADERA":"VALUEA","HEADERB":"VALUEB1, VALUEB2"},"status":200}"#)
    );
}

#[test]
fn response_to_json_with_json_body() {
    let response = Response { headers: Some(hashmap!{
        s!("Content-Type") => s!("application/json")
<<<<<<< HEAD
    }), body: OptionalBody::Present(s!(r#"{"key": "value"}"#)), .. Response::default_response() };
    expect!(response.to_json(&PactSpecification::V3).to_string()).to(
=======
    }), body: OptionalBody::Present(r#"{"key": "value"}"#.into()), .. Response::default_response() };
    expect!(response.to_json().to_string()).to(
>>>>>>> 5c05f18f
        be_equal_to(r#"{"body":{"key":"value"},"headers":{"Content-Type":"application/json"},"status":200}"#)
    );
}

#[test]
fn response_to_json_with_non_json_body() {
    let response = Response { headers: Some(hashmap!{ s!("Content-Type") => s!("text/plain") }),
<<<<<<< HEAD
        body: OptionalBody::Present(s!("This is some text")), .. Response::default_response() };
    expect!(response.to_json(&PactSpecification::V3).to_string()).to(
=======
        body: OptionalBody::Present("This is some text".into()), .. Response::default_response() };
    expect!(response.to_json().to_string()).to(
>>>>>>> 5c05f18f
        be_equal_to(r#"{"body":"This is some text","headers":{"Content-Type":"text/plain"},"status":200}"#)
    );
}

#[test]
fn response_to_json_with_empty_body() {
    let response = Response { body: OptionalBody::Empty, .. Response::default_response() };
    expect!(response.to_json(&PactSpecification::V3).to_string()).to(
        be_equal_to(r#"{"body":"","status":200}"#)
    );
}

#[test]
fn response_to_json_with_null_body() {
    let response = Response { body: OptionalBody::Null, .. Response::default_response() };
    expect!(response.to_json(&PactSpecification::V3).to_string()).to(
        be_equal_to(r#"{"body":null,"status":200}"#)
    );
}

#[test]
fn default_file_name_is_based_in_the_consumer_and_provider() {
    let pact = Pact { consumer: Consumer { name: s!("consumer") },
        provider: Provider { name: s!("provider") },
        interactions: vec![],
        metadata: btreemap!{},
        specification_version: PactSpecification::V1_1
    };
    expect!(pact.default_file_name()).to(be_equal_to("consumer-provider.json"));
}

fn read_pact_file(file: &str) -> io::Result<String> {
    let mut f = try!(File::open(file));
    let mut buffer = String::new();
    try!(f.read_to_string(&mut buffer));
    Ok(buffer)
}

#[test]
fn write_pact_test() {
    let pact = Pact { consumer: Consumer { name: s!("write_pact_test_consumer") },
        provider: Provider { name: s!("write_pact_test_provider") },
        interactions: vec![
            Interaction {
                description: s!("Test Interaction"),
                provider_states: vec![ProviderState { name: s!("Good state to be in"), params: hashmap!{} }],
                request: Request::default_request(),
                response: Response::default_response()
            }
        ],
        .. Pact::default() };
    let mut dir = env::temp_dir();
    let x = rand::random::<u16>();
    dir.push(format!("pact_test_{}", x));
    dir.push(pact.default_file_name());

    let result = pact.write_pact(dir.as_path(), PactSpecification::V2);

    let pact_file = read_pact_file(dir.as_path().to_str().unwrap()).unwrap_or(s!(""));
    fs::remove_dir_all(dir.parent().unwrap()).unwrap_or(());

    expect!(result).to(be_ok());
    expect!(pact_file).to(be_equal_to(format!(r#"{{
  "consumer": {{
    "name": "write_pact_test_consumer"
  }},
  "interactions": [
    {{
      "description": "Test Interaction",
      "providerState": "Good state to be in",
      "request": {{
        "method": "GET",
        "path": "/"
      }},
      "response": {{
        "status": 200
      }}
    }}
  ],
  "metadata": {{
    "pact-rust": {{
      "version": "{}"
    }},
    "pact-specification": {{
      "version": "2.0.0"
    }}
  }},
  "provider": {{
    "name": "write_pact_test_provider"
  }}
}}"#, super::VERSION.unwrap())));
}

#[test]
fn write_pact_test_should_merge_pacts() {
    let pact = Pact { consumer: Consumer { name: s!("merge_consumer") },
        provider: Provider { name: s!("merge_provider") },
        interactions: vec![
            Interaction {
                description: s!("Test Interaction 2"),
                provider_states: vec![ProviderState { name: s!("Good state to be in"), params: hashmap!{} }],
                request: Request::default_request(),
                response: Response::default_response()
            }
        ],
        metadata: btreemap!{},
        specification_version: PactSpecification::V1_1
    };
    let pact2 = Pact { consumer: Consumer { name: s!("merge_consumer") },
        provider: Provider { name: s!("merge_provider") },
        interactions: vec![
            Interaction {
                description: s!("Test Interaction"),
                provider_states: vec![ProviderState { name: s!("Good state to be in"), params: hashmap!{} }],
                request: Request::default_request(),
                response: Response::default_response()
            }
        ],
        metadata: btreemap!{},
        specification_version: PactSpecification::V1_1
    };
    let mut dir = env::temp_dir();
    let x = rand::random::<u16>();
    dir.push(format!("pact_test_{}", x));
    dir.push(pact.default_file_name());

    let result = pact.write_pact(dir.as_path(), PactSpecification::V2);
    let result2 = pact2.write_pact(dir.as_path(), PactSpecification::V2);

    let pact_file = read_pact_file(dir.as_path().to_str().unwrap()).unwrap_or(s!(""));
    fs::remove_dir_all(dir.parent().unwrap()).unwrap_or(());

    expect!(result).to(be_ok());
    expect!(result2).to(be_ok());
    expect!(pact_file).to(be_equal_to(format!(r#"{{
  "consumer": {{
    "name": "merge_consumer"
  }},
  "interactions": [
    {{
      "description": "Test Interaction",
      "providerState": "Good state to be in",
      "request": {{
        "method": "GET",
        "path": "/"
      }},
      "response": {{
        "status": 200
      }}
    }},
    {{
      "description": "Test Interaction 2",
      "providerState": "Good state to be in",
      "request": {{
        "method": "GET",
        "path": "/"
      }},
      "response": {{
        "status": 200
      }}
    }}
  ],
  "metadata": {{
    "pact-rust": {{
      "version": "{}"
    }},
    "pact-specification": {{
      "version": "2.0.0"
    }}
  }},
  "provider": {{
    "name": "merge_provider"
  }}
}}"#, super::VERSION.unwrap())));
}

#[test]
fn write_pact_test_should_not_merge_pacts_with_conflicts() {
    let pact = Pact { consumer: Consumer { name: s!("write_pact_test_consumer") },
        provider: Provider { name: s!("write_pact_test_provider") },
        interactions: vec![
            Interaction {
                description: s!("Test Interaction"),
                provider_states: vec![ProviderState { name: s!("Good state to be in"), params: hashmap!{} }],
                request: Request::default_request(),
                response: Response::default_response()
            }
        ],
        metadata: btreemap!{},
        specification_version: PactSpecification::V1_1
    };
    let pact2 = Pact { consumer: Consumer { name: s!("write_pact_test_consumer") },
        provider: Provider { name: s!("write_pact_test_provider") },
        interactions: vec![
            Interaction {
                description: s!("Test Interaction"),
                provider_states: vec![ProviderState { name: s!("Good state to be in"), params: hashmap!{} }],
                request: Request::default_request(),
                response: Response { status: 400, .. Response::default_response() }
            }
        ],
        metadata: btreemap!{},
        specification_version: PactSpecification::V1_1
    };
    let mut dir = env::temp_dir();
    let x = rand::random::<u16>();
    dir.push(format!("pact_test_{}", x));
    dir.push(pact.default_file_name());

    let result = pact.write_pact(dir.as_path(), PactSpecification::V2);
    let result2 = pact2.write_pact(dir.as_path(), PactSpecification::V2);

    let pact_file = read_pact_file(dir.as_path().to_str().unwrap()).unwrap_or(s!(""));
    fs::remove_dir_all(dir.parent().unwrap()).unwrap_or(());

    expect!(result).to(be_ok());
    expect!(result2).to(be_err());
    expect!(pact_file).to(be_equal_to(format!(r#"{{
  "consumer": {{
    "name": "write_pact_test_consumer"
  }},
  "interactions": [
    {{
      "description": "Test Interaction",
      "providerState": "Good state to be in",
      "request": {{
        "method": "GET",
        "path": "/"
      }},
      "response": {{
        "status": 200
      }}
    }}
  ],
  "metadata": {{
    "pact-rust": {{
      "version": "{}"
    }},
    "pact-specification": {{
      "version": "2.0.0"
    }}
  }},
  "provider": {{
    "name": "write_pact_test_provider"
  }}
}}"#, super::VERSION.unwrap())));
}

#[test]
fn pact_merge_does_not_merge_different_consumers() {
    let pact = Pact { consumer: Consumer { name: s!("test_consumer") },
        provider: Provider { name: s!("test_provider") },
        interactions: vec![],
        metadata: btreemap!{},
        specification_version: PactSpecification::V1
    };
    let pact2 = Pact { consumer: Consumer { name: s!("test_consumer2") },
        provider: Provider { name: s!("test_provider") },
        interactions: vec![],
        metadata: btreemap!{},
        specification_version: PactSpecification::V1_1
    };
    expect!(pact.merge(&pact2)).to(be_err());
}

#[test]
fn pact_merge_does_not_merge_different_providers() {
    let pact = Pact { consumer: Consumer { name: s!("test_consumer") },
        provider: Provider { name: s!("test_provider") },
        interactions: vec![],
        metadata: btreemap!{},
        specification_version: PactSpecification::V1_1
    };
    let pact2 = Pact { consumer: Consumer { name: s!("test_consumer") },
        provider: Provider { name: s!("test_provider2") },
        interactions: vec![],
        metadata: btreemap!{},
        specification_version: PactSpecification::V1_1
    };
    expect!(pact.merge(&pact2)).to(be_err());
}

#[test]
fn pact_merge_does_not_merge_where_there_are_conflicting_interactions() {
    let pact = Pact { consumer: Consumer { name: s!("test_consumer") },
        provider: Provider { name: s!("test_provider") },
        interactions: vec![
            Interaction {
                description: s!("Test Interaction"),
                provider_states: vec![ProviderState { name: s!("Good state to be in"), params: hashmap!{} }],
                request: Request::default_request(),
                response: Response::default_response()
            }
        ],
        metadata: btreemap!{},
        specification_version: PactSpecification::V1_1
    };
    let pact2 = Pact { consumer: Consumer { name: s!("test_consumer") },
        provider: Provider { name: s!("test_provider") },
        interactions: vec![
            Interaction {
                description: s!("Test Interaction"),
                provider_states: vec![ProviderState { name: s!("Good state to be in"), params: hashmap!{} }],
                request: Request { path: s!("/other"), .. Request::default_request() },
                response: Response::default_response()
            }
        ],
        metadata: btreemap!{},
        specification_version: PactSpecification::V1_1
    };
    expect!(pact.merge(&pact2)).to(be_err());
}

#[test]
fn pact_merge_removes_duplicates() {
    let pact = Pact { consumer: Consumer { name: s!("test_consumer") },
        provider: Provider { name: s!("test_provider") },
        interactions: vec![
            Interaction {
                description: s!("Test Interaction"),
                provider_states: vec![ProviderState { name: s!("Good state to be in"), params: hashmap!{} }],
                request: Request::default_request(),
                response: Response::default_response()
            }
        ],
        .. Pact::default()
    };
    let pact2 = Pact { consumer: Consumer { name: s!("test_consumer") },
        provider: Provider { name: s!("test_provider") },
        interactions: vec![
            Interaction {
                description: s!("Test Interaction"),
                provider_states: vec![ProviderState { name: s!("Good state to be in"), params: hashmap!{} }],
                request: Request::default_request(),
                response: Response::default_response()
            },
            Interaction {
                description: s!("Test Interaction 2"),
                provider_states: vec![ProviderState { name: s!("Good state to be in"), params: hashmap!{} }],
                request: Request::default_request(),
                response: Response::default_response()
            }
        ],
        .. Pact::default()
    };
    let merged_pact = pact.merge(&pact2);
    expect!(merged_pact.clone()).to(be_ok());
    expect!(merged_pact.clone().unwrap().interactions.len()).to(be_equal_to(2));
}

#[test]
fn interactions_do_not_conflict_if_they_have_different_descriptions() {
    let interaction1 = Interaction {
        description: s!("Test Interaction"),
        provider_states: vec![ProviderState { name: s!("Good state to be in"), params: hashmap!{} }],
        request: Request::default_request(),
        response: Response::default_response()
    };
    let interaction2 =Interaction {
        description: s!("Test Interaction 2"),
        provider_states: vec![ProviderState { name: s!("Good state to be in"), params: hashmap!{} }],
        request: Request::default_request(),
        response: Response::default_response()
    };
    expect!(interaction1.conflicts_with(&interaction2).iter()).to(be_empty());
}

#[test]
fn interactions_do_not_conflict_if_they_have_different_provider_states() {
    let interaction1 = Interaction {
        description: s!("Test Interaction"),
        provider_states: vec![ProviderState { name: s!("Good state to be in"), params: hashmap!{} }],
        request: Request::default_request(),
        response: Response::default_response()
    };
    let interaction2 =Interaction {
        description: s!("Test Interaction"),
        provider_states: vec![ProviderState { name: s!("Bad state to be in"), params: hashmap!{} }],
        request: Request::default_request(),
        response: Response::default_response()
    };
    expect!(interaction1.conflicts_with(&interaction2).iter()).to(be_empty());
}

#[test]
fn interactions_do_not_conflict_if_they_have_the_same_requests_and_responses() {
    let interaction1 = Interaction {
        description: s!("Test Interaction"),
        provider_states: vec![ProviderState { name: s!("Good state to be in"), params: hashmap!{} }],
        request: Request::default_request(),
        response: Response::default_response()
    };
    let interaction2 =Interaction {
        description: s!("Test Interaction"),
        provider_states: vec![ProviderState { name: s!("Good state to be in"), params: hashmap!{} }],
        request: Request::default_request(),
        response: Response::default_response()
    };
    expect!(interaction1.conflicts_with(&interaction2).iter()).to(be_empty());
}

#[test]
fn interactions_conflict_if_they_have_different_requests() {
    let interaction1 = Interaction {
        description: s!("Test Interaction"),
        provider_states: vec![ProviderState { name: s!("Good state to be in"), params: hashmap!{} }],
        request: Request::default_request(),
        response: Response::default_response()
    };
    let interaction2 =Interaction {
        description: s!("Test Interaction"),
        provider_states: vec![ProviderState { name: s!("Good state to be in"), params: hashmap!{} }],
        request: Request { method: s!("POST"), .. Request::default_request() },
        response: Response::default_response()
    };
    expect!(interaction1.conflicts_with(&interaction2).iter()).to_not(be_empty());
}

#[test]
fn interactions_conflict_if_they_have_different_responses() {
    let interaction1 = Interaction {
        description: s!("Test Interaction"),
        provider_states: vec![ProviderState { name: s!("Good state to be in"), params: hashmap!{} }],
        request: Request::default_request(),
        response: Response::default_response()
    };
    let interaction2 =Interaction {
        description: s!("Test Interaction"),
        provider_states: vec![ProviderState { name: s!("Good state to be in"), params: hashmap!{} }],
        request: Request::default_request(),
        response: Response { status: 400, .. Response::default_response() }
    };
    expect!(interaction1.conflicts_with(&interaction2).iter()).to_not(be_empty());
}

fn hash<T: Hash>(t: &T) -> u64 {
    let mut s = DefaultHasher::new();
    t.hash(&mut s);
    s.finish()
}

#[test]
fn hash_for_request() {
    let request1 = Request::default_request();
    let request2 = Request { method: s!("POST"), .. Request::default_request() };
    let request3 = Request { headers: Some(hashmap!{
        s!("H1") => s!("A")
    }), .. Request::default_request() };
    let request4 = Request { headers: Some(hashmap!{
        s!("H1") => s!("B")
    }), .. Request::default_request() };
    expect!(hash(&request1)).to(be_equal_to(hash(&request1)));
    expect!(hash(&request3)).to(be_equal_to(hash(&request3)));
    expect!(hash(&request1)).to_not(be_equal_to(hash(&request2)));
    expect!(hash(&request3)).to_not(be_equal_to(hash(&request4)));
}

#[test]
fn hash_for_response() {
    let response1 = Response::default_response();
    let response2 = Response { status: 400, .. Response::default_response() };
    let response3 = Response { headers: Some(hashmap!{
        s!("H1") => s!("A")
    }), .. Response::default_response() };
    let response4 = Response { headers: Some(hashmap!{
        s!("H1") => s!("B")
    }), .. Response::default_response() };
    expect!(hash(&response1)).to(be_equal_to(hash(&response1)));
    expect!(hash(&response3)).to(be_equal_to(hash(&response3)));
    expect!(hash(&response1)).to_not(be_equal_to(hash(&response2)));
    expect!(hash(&response3)).to_not(be_equal_to(hash(&response4)));
}

#[test]
fn matchers_from_json_handles_missing_matchers() {
    let json : serde_json::Value = serde_json::from_str(r#"
      {
          "path": "/",
          "query": "",
          "headers": {}
      }
     "#).unwrap();
    let matchers = matchers_from_json(&json, &Some(s!("deprecatedName")));
    expect!(matchers.rules.iter()).to(be_empty());
}

#[test]
fn matchers_from_json_handles_empty_matchers() {
    let json : serde_json::Value = serde_json::from_str(r#"
      {
          "path": "/",
          "query": "",
          "headers": {},
          "matchingRules": {}
      }
     "#).unwrap();
    let matchers = matchers_from_json(&json, &Some(s!("deprecatedName")));
    expect!(matchers.rules.iter()).to(be_empty());
}

#[test]
fn matchers_from_json_handles_matcher_with_no_matching_rules() {
    let json : serde_json::Value = serde_json::from_str(r#"
      {
          "path": "/",
          "query": "",
          "headers": {},
          "matchingRules": {
            "body": {
                "$.*.path": {}
            }
          }
      }
     "#).unwrap();
    let matchers = matchers_from_json(&json, &Some(s!("deprecatedName")));
    expect!(matchers).to(be_equal_to(matchingrules!{
        "body" => {
            "$.*.path" => [ ]
        }
    }));
}

#[test]
fn matchers_from_json_loads_matchers_correctly() {
    let json : serde_json::Value = serde_json::from_str(r#"
      {
          "path": "/",
          "query": "",
          "headers": {},
          "matchingRules": {
            "body": {
                "$.*.path": {
                    "matchers": [{
                        "match": "regex",
                        "regex": "\\d+"
                    }]
                }
            }
          }
      }
     "#).unwrap();
    let matchers = matchers_from_json(&json, &Some(s!("deprecatedName")));
    expect!(matchers).to(be_equal_to(matchingrules!{
        "body" => {
            "$.*.path" => [ MatchingRule::Regex(s!("\\d+")) ]
        }
    }));
}

#[test]
fn matchers_from_json_loads_matchers_from_deprecated_name() {
    let json : serde_json::Value = serde_json::from_str(r#"
      {
          "path": "/",
          "query": "",
          "headers": {},
          "deprecatedName": {
              "body": {
                "$.*.path": {
                    "matchers": [{
                        "match": "regex",
                        "regex": "\\d+"
                    }]
                }
              }
          }
      }
     "#).unwrap();
    let matchers = matchers_from_json(&json, &Some(s!("deprecatedName")));
    expect!(matchers).to(be_equal_to(matchingrules!{
        "body" => {
            "$.*.path" => [ MatchingRule::Regex(s!(r#"\d+"#)) ]
        }
    }));
}

#[test]
fn write_pact_test_with_matchers() {
    let pact = Pact { consumer: Consumer { name: s!("write_pact_test_consumer") },
        provider: Provider { name: s!("write_pact_test_provider") },
        interactions: vec![
            Interaction {
                description: s!("Test Interaction"),
                provider_states: vec![ProviderState { name: s!("Good state to be in"), params: hashmap!{} }],
                request: Request {
                    matching_rules: matchingrules!{
                        "body" => {
                            "$" => [ MatchingRule::Type ]
                        }
                    },
                    .. Request::default_request()
                },
                response: Response::default_response()
            }
        ],
        .. Pact::default() };
    let mut dir = env::temp_dir();
    let x = rand::random::<u16>();
    dir.push(format!("pact_test_{}", x));
    dir.push(pact.default_file_name());

    let result = pact.write_pact(dir.as_path(), PactSpecification::V2);

    let pact_file = read_pact_file(dir.as_path().to_str().unwrap()).unwrap_or(s!(""));
    fs::remove_dir_all(dir.parent().unwrap()).unwrap_or(());

    expect!(result).to(be_ok());
    expect!(pact_file).to(be_equal_to(format!(r#"{{
  "consumer": {{
    "name": "write_pact_test_consumer"
  }},
  "interactions": [
    {{
      "description": "Test Interaction",
      "providerState": "Good state to be in",
      "request": {{
        "matchingRules": {{
          "$.body": {{
            "match": "type"
          }}
        }},
        "method": "GET",
        "path": "/"
      }},
      "response": {{
        "status": 200
      }}
    }}
  ],
  "metadata": {{
    "pact-rust": {{
      "version": "{}"
    }},
    "pact-specification": {{
      "version": "2.0.0"
    }}
  }},
  "provider": {{
    "name": "write_pact_test_provider"
  }}
}}"#, super::VERSION.unwrap())));
}

#[test]
fn write_pact_v3_test_with_matchers() {
    let pact = Pact { consumer: Consumer { name: s!("write_pact_test_consumer_v3") },
        provider: Provider { name: s!("write_pact_test_provider_v3") },
        interactions: vec![
        Interaction {
            description: s!("Test Interaction"),
            provider_states: vec![ProviderState { name: s!("Good state to be in"), params: hashmap!{} }],
            request: Request {
                matching_rules: matchingrules!{
                        "body" => {
                            "$" => [ MatchingRule::Type ]
                        },
                        "header" => {
                          "HEADER_A" => [ MatchingRule::Include(s!("ValA")), MatchingRule::Include(s!("ValB")) ]
                        }
                    },
                .. Request::default_request()
            },
            response: Response::default_response()
        }
        ],
        .. Pact::default() };
    let mut dir = env::temp_dir();
    let x = rand::random::<u16>();
    dir.push(format!("pact_test_{}", x));
    dir.push(pact.default_file_name());

    let result = pact.write_pact(dir.as_path(), PactSpecification::V3);

    let pact_file = read_pact_file(dir.as_path().to_str().unwrap()).unwrap_or(s!(""));
    fs::remove_dir_all(dir.parent().unwrap()).unwrap_or(());

    expect!(result).to(be_ok());
    expect!(pact_file).to(be_equal_to(format!(r#"{{
  "consumer": {{
    "name": "write_pact_test_consumer_v3"
  }},
  "interactions": [
    {{
      "description": "Test Interaction",
      "providerStates": [
        {{
          "name": "Good state to be in"
        }}
      ],
      "request": {{
        "matchingRules": {{
          "body": {{
            "$": {{
              "combine": "AND",
              "matchers": [
                {{
                  "match": "type"
                }}
              ]
            }}
          }},
          "header": {{
            "HEADER_A": {{
              "combine": "AND",
              "matchers": [
                {{
                  "match": "include",
                  "value": "ValA"
                }},
                {{
                  "match": "include",
                  "value": "ValB"
                }}
              ]
            }}
          }}
        }},
        "method": "GET",
        "path": "/"
      }},
      "response": {{
        "status": 200
      }}
    }}
  ],
  "metadata": {{
    "pact-rust": {{
      "version": "{}"
    }},
    "pact-specification": {{
      "version": "3.0.0"
    }}
  }},
  "provider": {{
    "name": "write_pact_test_provider_v3"
  }}
}}"#, super::VERSION.unwrap())));
}

#[test]
fn body_from_json_returns_missing_if_there_is_no_body() {
    let json : serde_json::Value = serde_json::from_str(r#"
      {
          "path": "/",
          "query": "",
          "headers": {},
          "matchingRules": {
            "*.path": {}
          }
      }
     "#).unwrap();
    let body = body_from_json(&json, "body", &None);
    expect!(body).to(be_equal_to(OptionalBody::Missing));
}

#[test]
fn body_from_json_returns_null_if_the_body_is_null() {
    let json : serde_json::Value = serde_json::from_str(r#"
      {
          "path": "/",
          "query": "",
          "headers": {},
          "body": null
      }
     "#).unwrap();
    let body = body_from_json(&json, "body", &None);
    expect!(body).to(be_equal_to(OptionalBody::Null));
}

#[test]
fn body_from_json_returns_json_string_if_the_body_is_json_but_not_a_string() {
    let json : serde_json::Value = serde_json::from_str(r#"
      {
          "path": "/",
          "query": "",
          "headers": {},
          "body": {
            "test": true
          }
      }
     "#).unwrap();
    let body = body_from_json(&json, "body", &None);
    expect!(body).to(be_equal_to(OptionalBody::Present("{\"test\":true}".into())));
}

#[test]
fn body_from_json_returns_empty_if_the_body_is_an_empty_string() {
    let json : serde_json::Value = serde_json::from_str(r#"
      {
          "path": "/",
          "query": "",
          "headers": {},
          "body": ""
      }
     "#).unwrap();
    let body = body_from_json(&json, "body", &None);
    expect!(body).to(be_equal_to(OptionalBody::Empty));
}

#[test]
fn body_from_json_returns_the_body_if_the_body_is_a_string() {
    let json : serde_json::Value = serde_json::from_str(r#"
      {
          "path": "/",
          "query": "",
          "headers": {},
          "body": "<?xml version=\"1.0\"?> <body></body>"
      }
     "#).unwrap();
    let body = body_from_json(&json, "body", &None);
    expect!(body).to(be_equal_to(OptionalBody::Present("<?xml version=\"1.0\"?> <body></body>".into())));
}

#[test]
fn body_from_json_returns_the_a_json_formatted_body_if_the_body_is_a_string_and_the_content_type_is_json() {
    let json : serde_json::Value = serde_json::from_str(r#"
      {
          "path": "/",
          "query": "",
          "headers": {"Content-Type": "application/json"},
          "body": "This is actually a JSON string"
      }
     "#).unwrap();
    let headers = headers_from_json(&json);
    let body = body_from_json(&json, "body", &headers);
    expect!(body).to(be_equal_to(OptionalBody::Present("\"This is actually a JSON string\"".into())));
}

#[test]
fn body_from_json_returns_the_body_if_the_content_type_is_json() {
    let json : serde_json::Value = serde_json::from_str(r#"
      {
          "path": "/",
          "query": "",
          "headers": {"Content-Type": "application/json"},
          "body": "{\"test\":true}"
      }
     "#).unwrap();
    let headers = headers_from_json(&json);
    let body = body_from_json(&json, "body", &headers);
<<<<<<< HEAD
    expect!(body).to(be_equal_to(OptionalBody::Present(s!("{\"test\":true}"))));
}

#[test]
fn write_v3_pact_test() {
    let pact = Pact { consumer: Consumer { name: s!("write_pact_test_consumer") },
        provider: Provider { name: s!("write_pact_test_provider") },
        interactions: vec![
            Interaction {
                description: s!("Test Interaction"),
                provider_states: vec![ProviderState { name: s!("Good state to be in"), params: hashmap!{} }],
                request: Request {
                    query: Some(hashmap!{
                        s!("a") => vec![s!("1"), s!("2"), s!("3")],
                        s!("b") => vec![s!("bill"), s!("bob")],
                    }),
                    .. Request::default_request()
                },
                response: Response::default_response()
            }
        ],
        .. Pact::default() };
    let mut dir = env::temp_dir();
    let x = rand::random::<u16>();
    dir.push(format!("pact_test_{}", x));
    dir.push(pact.default_file_name());

    let result = pact.write_pact(dir.as_path(), PactSpecification::V3);

    let pact_file = read_pact_file(dir.as_path().to_str().unwrap()).unwrap_or(s!(""));
    fs::remove_dir_all(dir.parent().unwrap()).unwrap_or(());

    expect!(result).to(be_ok());
    expect!(pact_file).to(be_equal_to(format!(r#"{{
  "consumer": {{
    "name": "write_pact_test_consumer"
  }},
  "interactions": [
    {{
      "description": "Test Interaction",
      "providerStates": [
        {{
          "name": "Good state to be in"
        }}
      ],
      "request": {{
        "method": "GET",
        "path": "/",
        "query": {{
          "a": [
            "1",
            "2",
            "3"
          ],
          "b": [
            "bill",
            "bob"
          ]
        }}
      }},
      "response": {{
        "status": 200
      }}
    }}
  ],
  "metadata": {{
    "pact-rust": {{
      "version": "{}"
    }},
    "pact-specification": {{
      "version": "3.0.0"
    }}
  }},
  "provider": {{
    "name": "write_pact_test_provider"
  }}
}}"#, super::VERSION.unwrap())));
=======
    expect!(body).to(be_equal_to(OptionalBody::Present("{\"test\":true}".into())));
>>>>>>> 5c05f18f
}<|MERGE_RESOLUTION|>--- conflicted
+++ resolved
@@ -442,13 +442,13 @@
         path: s!("/"),
         query: Some(hashmap!{ s!("q") => vec![s!("p"), s!("p2")], s!("r") => vec![s!("s")] }),
         headers: Some(hashmap!{ s!("testreqheader") => s!("testreqheadervalue") }),
-        body: OptionalBody::Present(s!("{\"test\":true}")),
+        body: "{\"test\":true}".into(),
         matching_rules: matchingrules!{}
     }));
     expect!(interaction.response).to(be_equal_to(Response {
         status: 200,
         headers: Some(hashmap!{ s!("testreqheader") => s!("testreqheaderval") }),
-        body: OptionalBody::Present(s!("{\"responsetest\":true}")),
+        body: "{\"responsetest\":true}".into(),
         matching_rules: matchingrules!{}
     }));
 }
@@ -704,13 +704,8 @@
 fn request_to_json_with_json_body() {
     let request = Request { headers: Some(hashmap!{
         s!("Content-Type") => s!("application/json")
-<<<<<<< HEAD
-    }), body: OptionalBody::Present(s!(r#"{"key": "value"}"#)), .. Request::default_request() };
+    }), body: OptionalBody::Present(r#"{"key": "value"}"#.into()), .. Request::default_request() };
     expect!(request.to_json(&PactSpecification::V3).to_string()).to(
-=======
-    }), body: OptionalBody::Present(r#"{"key": "value"}"#.into()), .. Request::default_request() };
-    expect!(request.to_json().to_string()).to(
->>>>>>> 5c05f18f
         be_equal_to(r#"{"body":{"key":"value"},"headers":{"Content-Type":"application/json"},"method":"GET","path":"/"}"#)
     );
 }
@@ -719,13 +714,8 @@
 #[test]
 fn request_to_json_with_non_json_body() {
     let request = Request { headers: Some(hashmap!{ s!("Content-Type") => s!("text/plain") }),
-<<<<<<< HEAD
-        body: OptionalBody::Present(s!("This is some text")), .. Request::default_request() };
+        body: OptionalBody::Present("This is some text".into()), .. Request::default_request() };
     expect!(request.to_json(&PactSpecification::V3).to_string()).to(
-=======
-        body: OptionalBody::Present("This is some text".into()), .. Request::default_request() };
-    expect!(request.to_json().to_string()).to(
->>>>>>> 5c05f18f
         be_equal_to(r#"{"body":"This is some text","headers":{"Content-Type":"text/plain"},"method":"GET","path":"/"}"#)
     );
 }
@@ -767,13 +757,8 @@
 fn response_to_json_with_json_body() {
     let response = Response { headers: Some(hashmap!{
         s!("Content-Type") => s!("application/json")
-<<<<<<< HEAD
-    }), body: OptionalBody::Present(s!(r#"{"key": "value"}"#)), .. Response::default_response() };
+    }), body: OptionalBody::Present(r#"{"key": "value"}"#.into()), .. Response::default_response() };
     expect!(response.to_json(&PactSpecification::V3).to_string()).to(
-=======
-    }), body: OptionalBody::Present(r#"{"key": "value"}"#.into()), .. Response::default_response() };
-    expect!(response.to_json().to_string()).to(
->>>>>>> 5c05f18f
         be_equal_to(r#"{"body":{"key":"value"},"headers":{"Content-Type":"application/json"},"status":200}"#)
     );
 }
@@ -781,13 +766,8 @@
 #[test]
 fn response_to_json_with_non_json_body() {
     let response = Response { headers: Some(hashmap!{ s!("Content-Type") => s!("text/plain") }),
-<<<<<<< HEAD
-        body: OptionalBody::Present(s!("This is some text")), .. Response::default_response() };
+        body: OptionalBody::Present("This is some text".into()), .. Response::default_response() };
     expect!(response.to_json(&PactSpecification::V3).to_string()).to(
-=======
-        body: OptionalBody::Present("This is some text".into()), .. Response::default_response() };
-    expect!(response.to_json().to_string()).to(
->>>>>>> 5c05f18f
         be_equal_to(r#"{"body":"This is some text","headers":{"Content-Type":"text/plain"},"status":200}"#)
     );
 }
@@ -1628,8 +1608,7 @@
      "#).unwrap();
     let headers = headers_from_json(&json);
     let body = body_from_json(&json, "body", &headers);
-<<<<<<< HEAD
-    expect!(body).to(be_equal_to(OptionalBody::Present(s!("{\"test\":true}"))));
+    expect!(body).to(be_equal_to(OptionalBody::Present("{\"test\":true}".into())));
 }
 
 #[test]
@@ -1706,7 +1685,4 @@
     "name": "write_pact_test_provider"
   }}
 }}"#, super::VERSION.unwrap())));
-=======
-    expect!(body).to(be_equal_to(OptionalBody::Present("{\"test\":true}".into())));
->>>>>>> 5c05f18f
 }