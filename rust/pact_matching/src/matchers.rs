use models::matchingrules::*;
use itertools::Itertools;
use regex::Regex;

<<<<<<< HEAD
=======
fn matches_token(path_fragment: &String, path_token: &PathToken) -> u32 {
    match *path_token {
        PathToken::Root if path_fragment == "$" => 2,
        PathToken::Field(ref name) if *path_fragment == name.clone() => 2,
        PathToken::Index(ref index) => match path_fragment.parse::<usize>() {
            Ok(ref i) if index == i => 2,
            _ => 0
        },
        PathToken::StarIndex => match path_fragment.parse::<usize>() {
            Ok(_) => 1,
            _ => 0
        },
        PathToken::Star => 1,
        _ => 0
    }
}

fn calc_path_weight(path_exp: String, path: &Vec<String>) -> u32 {
    let weight = match parse_path_exp(path_exp.clone()) {
        Ok(path_tokens) => {
            debug!("Calculatint weight for path tokens '{:?}' and path '{:?}'", path_tokens, path);
            if path.len() >= path_tokens.len() {
                path_tokens.iter().zip(path.iter())
                    .fold(1, |acc, (token, fragment)| acc * matches_token(fragment, token))
            } else {
                0
            }
        },
        Err(err) => {
            warn!("Failed to parse path expression - {}", err);
            0
        }
    };
    debug!("Calculated weight {} for path '{}' and '{:?}'", weight, path_exp, path);
    weight
}

fn path_length(path_exp: String) -> usize {
    match parse_path_exp(path_exp.clone()) {
        Ok(path_tokens) => path_tokens.len(),
        Err(err) => {
            warn!("Failed to parse path expression - {}", err);
            0
        }
    }
}

fn resolve_matchers(path: &Vec<String>, matchers: &Matchers) -> Matchers {
    matchers.iter().map(|(k, v)| (k.clone(), v.clone()))
        .filter(|kv| calc_path_weight(kv.0.clone(), path) > 0).collect()
}

pub fn matcher_is_defined(path: &Vec<String>, matchers: &Option<Matchers>) -> bool {
    match *matchers {
        Some(ref m) => !resolve_matchers(path, m).is_empty(),
        None => false
    }
}

pub fn wildcard_matcher_is_defined(path: &Vec<String>, matchers: &Option<Matchers>) -> bool {
    match *matchers {
        Some(ref m) => m.iter().map(|(k, _)| k.clone())
            .filter(|k| calc_path_weight(k.clone(), path) > 0 && path_length(k.clone()) == path.len())
            .any(|k| k.ends_with(".*")),
        None => false
    }
}

#[derive(Debug, Clone, PartialEq)]
pub enum Matcher {
    EqualityMatcher,
    RegexMatcher(Regex),
    TypeMatcher,
    MinTypeMatcher(usize),
    MaxTypeMatcher(usize)
}

>>>>>>> 4c7c66a0
pub trait Matches<A> {
    fn matches(&self, actual: &A, matcher: &MatchingRule) -> Result<(), String>;
}

impl Matches<String> for String {
    fn matches(&self, actual: &String, matcher: &MatchingRule) -> Result<(), String> {
        debug!("comparing '{}' to '{}' using {:?}", self, actual, matcher);
        match *matcher {
          MatchingRule::Regex(ref regex) => {
            match Regex::new(regex) {
              Ok(re) => {
                if re.is_match(actual) {
                  Ok(())
                } else {
                  Err(format!("Expected '{}' to match '{}'", actual, regex))
                }
              },
              Err(err) => Err(format!("'{}' is not a valid regular expression - {}", regex, err))
            }
          },
          MatchingRule::Equality => {
            if self == actual {
              Ok(())
            } else {
              Err(format!("Expected '{}' to be equal to '{}'", self, actual))
            }
          },
          MatchingRule::Type |
          MatchingRule::MinType(_) |
          MatchingRule::MaxType(_)|
          MatchingRule::MinMaxType(_, _) => Ok(()),
          _ => Err(format!("Unable to match '{}' using {:?}", self, matcher))
       }
    }
}

impl Matches<u64> for String {
    fn matches(&self, actual: &u64, matcher: &MatchingRule) -> Result<(), String> {
        debug!("comparing '{}' to {} using {:?}", self, actual, matcher);
        match *matcher {
          MatchingRule::Regex(ref regex) => {
            match Regex::new(regex) {
              Ok(re) => {
                if re.is_match(&actual.to_string()) {
                  Ok(())
                } else {
                  Err(format!("Expected '{}' to match '{}'", actual, regex))
                }
              },
              Err(err) => Err(format!("'{}' is not a valid regular expression - {}", regex, err))
            }
           },
          MatchingRule::Type |
          MatchingRule::MinType(_) |
          MatchingRule::MaxType(_) |
          MatchingRule::MinMaxType(_, _) =>
            Err(format!("Expected '{}' (String) to be the same type as '{}' (Number)", self, actual)),
          MatchingRule::Equality => Err(format!("Expected '{}' (String) to be equal to '{}' (Number)", self, actual)),
          _ => Err(format!("Unable to match '{}' using {:?}", self, matcher))
       }
    }
}

impl Matches<u64> for u64 {
    fn matches(&self, actual: &u64, matcher: &MatchingRule) -> Result<(), String> {
        debug!("comparing '{}' to {} using {:?}", self, actual, matcher);
        match *matcher {
          MatchingRule::Regex(ref regex) => {
            match Regex::new(regex) {
              Ok(re) => {
                if re.is_match(&actual.to_string()) {
                  Ok(())
                } else {
                  Err(format!("Expected '{}' to match '{}'", actual, regex))
                }
              },
              Err(err) => Err(format!("'{}' is not a valid regular expression - {}", regex, err))
            }
          },
          MatchingRule::Type |
          MatchingRule::MinType(_) |
          MatchingRule::MaxType(_) |
          MatchingRule::MinMaxType(_, _) => Ok(()),
          MatchingRule::Equality => {
             if self == actual {
                 Ok(())
             } else {
                 Err(format!("Expected '{}' to be equal to '{}'", self, actual))
             }
          },
          _ => Err(format!("Unable to match '{}' using {:?}", self, matcher))
       }
    }
}

impl Matches<f64> for u64 {
    fn matches(&self, actual: &f64, matcher: &MatchingRule) -> Result<(), String> {
        debug!("comparing '{}' to {} using {:?}", self, actual, matcher);
        match *matcher {
          MatchingRule::Regex(ref regex) => {
            match Regex::new(regex) {
              Ok(re) => {
                if re.is_match(&actual.to_string()) {
                  Ok(())
                } else {
                  Err(format!("Expected '{}' to match '{}'", actual, regex))
                }
              },
              Err(err) => Err(format!("'{}' is not a valid regular expression - {}", regex, err))
            }
          },
          MatchingRule::Type |
          MatchingRule::MinType(_) |
          MatchingRule::MaxType(_) |
          MatchingRule::MinMaxType(_, _) =>
            Err(format!("Expected '{}' (Integer) to be the same type as '{}' (Decimal)", self, actual)),
          MatchingRule::Equality => Err(format!("Expected '{}' (Integer) to be equal to '{}' (Decimal)", self, actual)),
          _ => Err(format!("Unable to match '{}' using {:?}", self, matcher))
       }
    }
}

impl Matches<f64> for f64 {
    fn matches(&self, actual: &f64, matcher: &MatchingRule) -> Result<(), String> {
        debug!("comparing '{}' to {} using {:?}", self, actual, matcher);
        match *matcher {
          MatchingRule::Regex(ref regex) => {
            match Regex::new(regex) {
              Ok(re) => {
                if re.is_match(&actual.to_string()) {
                  Ok(())
                } else {
                  Err(format!("Expected '{}' to match '{}'", actual, regex))
                }
              },
              Err(err) => Err(format!("'{}' is not a valid regular expression - {}", regex, err))
            }
          },
          MatchingRule::Type |
          MatchingRule::MinType(_) |
          MatchingRule::MaxType(_) |
          MatchingRule::MinMaxType(_, _) => Ok(()),
          MatchingRule::Equality => {
             if self == actual {
                 Ok(())
             } else {
                 Err(format!("Expected '{}' to be equal to '{}'", self, actual))
             }
          },
          _ => Err(format!("Unable to match '{}' using {:?}", self, matcher))
       }
    }
}

impl Matches<u64> for f64 {
    fn matches(&self, actual: &u64, matcher: &MatchingRule) -> Result<(), String> {
        debug!("comparing '{}' to {} using {:?}", self, actual, matcher);
        match *matcher {
          MatchingRule::Regex(ref regex) => {
            match Regex::new(regex) {
              Ok(re) => {
                if re.is_match(&actual.to_string()) {
                  Ok(())
                } else {
                  Err(format!("Expected '{}' to match '{}'", actual, regex))
                }
              },
              Err(err) => Err(format!("'{}' is not a valid regular expression - {}", regex, err))
            }
          },
          MatchingRule::Type |
          MatchingRule::MinType(_) |
          MatchingRule::MaxType(_) |
          MatchingRule::MinMaxType(_, _) =>
            Err(format!("Expected '{}' (Decimal) to be the same type as '{}' (Integer)", self, actual)),
          MatchingRule::Equality => Err(format!("Expected '{}' (Decimal) to be equal to '{}' (Integer)", self, actual)),
          _ => Err(format!("Unable to match '{}' using {:?}", self, matcher))
       }
    }
}

fn select_best_matcher(category: &str, path: &Vec<String>, matchers: &MatchingRules) -> Option<RuleList> {
  if category == "body" {
    matchers.resolve_body_matchers_by_path(path)
  } else {
    match matchers.resolve_matchers(category, path) {
      Some(category) => category.rules.values().next().cloned(),
      None => None
    }
  }
}

pub fn match_values<E, A>(category: &str, path: &Vec<String>, matchers: MatchingRules, expected: &E, actual: &A) -> Result<(), Vec<String>>
    where E: Matches<A> {
    let matching_rules = select_best_matcher(category, path, &matchers);
    match matching_rules {
        None => Err(vec![format!("No matcher found for category '{}' and path '{}'", category,
                            path.iter().join("."))]),
        Some(ref rulelist) => {
          let results = rulelist.rules.iter().map(|rule| expected.matches(actual, rule)).collect::<Vec<Result<(), String>>>();
          match rulelist.rule_logic {
            RuleLogic::And => {
              if results.iter().all(|result| result.is_ok()) {
                Ok(())
              } else {
                Err(results.iter().filter(|result| result.is_err()).map(|result| result.clone().unwrap_err()).collect())
              }
            },
            RuleLogic::Or => {
              if results.iter().any(|result| result.is_ok()) {
                Ok(())
              } else {
                Err(results.iter().filter(|result| result.is_err()).map(|result| result.clone().unwrap_err()).collect())
              }
            }
          }
        }
    }
}

#[cfg(test)]
mod tests {
    use super::*;
    use super::select_best_matcher;
    use expectest::prelude::*;
    use models::matchingrules::*;

    #[test]
    fn select_best_matcher_selects_most_appropriate_by_weight() {
        let matchers = matchingrules!{
            "body" => {
                "$" => [ MatchingRule::Regex(s!("1")) ],
                "$.item1" => [ MatchingRule::Regex(s!("3")) ],
                "$.item2" => [ MatchingRule::Regex(s!("4")) ],
                "$.item1.level" => [ MatchingRule::Regex(s!("6")) ],
                "$.item1.level[1]" => [ MatchingRule::Regex(s!("7")) ],
                "$.item1.level[1].id" => [ MatchingRule::Regex(s!("8")) ],
                "$.item1.level[1].name" => [ MatchingRule::Regex(s!("9")) ],
                "$.item1.level[2]" => [ MatchingRule::Regex(s!("10")) ],
                "$.item1.level[2].id" => [ MatchingRule::Regex(s!("11")) ],
                "$.item1.level[*].id" => [ MatchingRule::Regex(s!("12")) ],
                "$.*.level[*].id" => [ MatchingRule::Regex(s!("13")) ]
            },
            "header" => {
                "item1" => [ MatchingRule::Regex(s!("5")) ]
            }
        };

        expect!(select_best_matcher("body", &vec![s!("$")], &matchers)).to(
          be_some().value(RuleList::new(MatchingRule::Regex(s!("1")))));
        expect!(select_best_matcher("body", &vec![s!("$"), s!("a")], &matchers)).to(
          be_some().value(RuleList::new(MatchingRule::Regex(s!("1")))));

        expect!(select_best_matcher("body", &vec![s!("$"), s!("item1")], &matchers)).to(
          be_some().value(RuleList::new(MatchingRule::Regex(s!("3")))));
        expect!(select_best_matcher("body", &vec![s!("$"), s!("item2")], &matchers)).to(
          be_some().value(RuleList::new(MatchingRule::Regex(s!("4")))));
        expect!(select_best_matcher("body", &vec![s!("$"), s!("item3")], &matchers)).to(
          be_some().value(RuleList::new(MatchingRule::Regex(s!("1")))));

        expect!(select_best_matcher("header", &vec![s!("item1")], &matchers)).to(
          be_some().value(RuleList::new(MatchingRule::Regex(s!("5")))));

        expect!(select_best_matcher("body", &vec![s!("$"), s!("item1"), s!("level")], &matchers)).to(
          be_some().value(RuleList::new(MatchingRule::Regex(s!("6")))));
        expect!(select_best_matcher("body", &vec![s!("$"), s!("item1"), s!("level"), s!("1")], &matchers)).to(
          be_some().value(RuleList::new(MatchingRule::Regex(s!("7")))));
        expect!(select_best_matcher("body", &vec![s!("$"), s!("item1"), s!("level"), s!("2")], &matchers)).to(
          be_some().value(RuleList::new(MatchingRule::Regex(s!("10")))));
        expect!(select_best_matcher("body", &vec![s!("$"), s!("item1"), s!("level"), s!("1"), s!("id")], &matchers)).to(
          be_some().value(RuleList::new(MatchingRule::Regex(s!("8")))));
        expect!(select_best_matcher("body", &vec![s!("$"), s!("item1"), s!("level"), s!("1"), s!("name")], &matchers)).to(
          be_some().value(RuleList::new(MatchingRule::Regex(s!("9")))));
        expect!(select_best_matcher("body", &vec![s!("$"), s!("item1"), s!("level"), s!("1"), s!("other")], &matchers)).to(
          be_some().value(RuleList::new(MatchingRule::Regex(s!("7")))));
        expect!(select_best_matcher("body", &vec![s!("$"), s!("item1"), s!("level"), s!("2"), s!("id")], &matchers)).to(
          be_some().value(RuleList::new(MatchingRule::Regex(s!("11")))));
        expect!(select_best_matcher("body", &vec![s!("$"), s!("item1"), s!("level"), s!("3"), s!("id")], &matchers)).to(
          be_some().value(RuleList::new(MatchingRule::Regex(s!("12")))));
        expect!(select_best_matcher("body", &vec![s!("$"), s!("item2"), s!("level"), s!("1"), s!("id")], &matchers)).to(
          be_some().value(RuleList::new(MatchingRule::Regex(s!("13")))));
        expect!(select_best_matcher("body", &vec![s!("$"), s!("item2"), s!("level"), s!("3"), s!("id")], &matchers)).to(
          be_some().value(RuleList::new(MatchingRule::Regex(s!("13")))));
    }

    #[test]
    fn select_best_matcher_selects_handles_missing_type_attribute() {
        let matchers = matchingrules!{
            "body" => {
                "$.item1" => [ MatchingRule::Regex(s!("3")) ],
                "$.item2" => [ MatchingRule::MinType(4) ],
                "$.item3" => [ MatchingRule::MaxType(4) ],
                "$.item4" => [ ]
            }
        };

        expect!(select_best_matcher("body", &vec![s!("$"), s!("item1")], &matchers)).to(
          be_some().value(RuleList::new(MatchingRule::Regex(s!("3")))));
        expect!(select_best_matcher("body", &vec![s!("$"), s!("item2")], &matchers)).to(
          be_some().value(RuleList::new(MatchingRule::MinType(4))));
        expect!(select_best_matcher("body", &vec![s!("$"), s!("item3")], &matchers)).to(
          be_some().value(RuleList::new(MatchingRule::MaxType(4))));
        expect!(select_best_matcher("body", &vec![s!("$"), s!("item4")], &matchers)).to(be_none());
    }

    #[test]
    fn equality_matcher_test() {
        let matcher = MatchingRule::Equality;
        expect!(s!("100").matches(&s!("100"), &matcher)).to(be_ok());
        expect!(s!("100").matches(&s!("101"), &matcher)).to(be_err());
        expect!(s!("100").matches(&100, &matcher)).to(be_err());
        expect!(100.matches(&100, &matcher)).to(be_ok());
        expect!(100.matches(&100.0, &matcher)).to(be_err());
        expect!(100.1f64.matches(&100.0, &matcher)).to(be_err());
    }

    #[test]
    fn regex_matcher_test() {
        let matcher = MatchingRule::Regex(s!("^\\d+$"));
        expect!(s!("100").matches(&s!("100"), &matcher)).to(be_ok());
        expect!(s!("100").matches(&s!("10a"), &matcher)).to(be_err());
        expect!(s!("100").matches(&100, &matcher)).to(be_ok());
        expect!(100.matches(&100, &matcher)).to(be_ok());
        expect!(100.matches(&100.01f64, &matcher)).to(be_err());
        expect!(100.1f64.matches(&100.02f64, &matcher)).to(be_err());
    }

    #[test]
    fn type_matcher_test() {
        let matcher = MatchingRule::Type;
        expect!(s!("100").matches(&s!("100"), &matcher)).to(be_ok());
        expect!(s!("100").matches(&s!("10a"), &matcher)).to(be_ok());
        expect!(s!("100").matches(&100, &matcher)).to(be_err());
        expect!(100.matches(&200, &matcher)).to(be_ok());
        expect!(100.matches(&100.1, &matcher)).to(be_err());
        expect!(100.1f64.matches(&100.2, &matcher)).to(be_ok());
    }

    #[test]
    fn min_type_matcher_test() {
        let matcher = MatchingRule::MinType(3);
        expect!(s!("100").matches(&s!("100"), &matcher)).to(be_ok());
        expect!(s!("100").matches(&s!("10a"), &matcher)).to(be_ok());
        expect!(s!("100").matches(&s!("10"), &matcher)).to(be_ok());
        expect!(s!("100").matches(&100, &matcher)).to(be_err());
        expect!(100.matches(&200, &matcher)).to(be_ok());
        expect!(100.matches(&100.1, &matcher)).to(be_err());
        expect!(100.1f64.matches(&100.2, &matcher)).to(be_ok());
    }

    #[test]
    fn max_type_matcher_test() {
        let matcher = MatchingRule::MaxType(3);
        expect!(s!("100").matches(&s!("100"), &matcher)).to(be_ok());
        expect!(s!("100").matches(&s!("10a"), &matcher)).to(be_ok());
        expect!(s!("100").matches(&s!("1000"), &matcher)).to(be_ok());
        expect!(s!("100").matches(&100, &matcher)).to(be_err());
        expect!(100.matches(&200, &matcher)).to(be_ok());
        expect!(100.matches(&100.1, &matcher)).to(be_err());
        expect!(100.1f64.matches(&100.2, &matcher)).to(be_ok());
    }
}<|MERGE_RESOLUTION|>--- conflicted
+++ resolved
@@ -2,8 +2,6 @@
 use itertools::Itertools;
 use regex::Regex;
 
-<<<<<<< HEAD
-=======
 fn matches_token(path_fragment: &String, path_token: &PathToken) -> u32 {
     match *path_token {
         PathToken::Root if path_fragment == "$" => 2,
@@ -81,7 +79,6 @@
     MaxTypeMatcher(usize)
 }
 
->>>>>>> 4c7c66a0
 pub trait Matches<A> {
     fn matches(&self, actual: &A, matcher: &MatchingRule) -> Result<(), String>;
 }
